# -*- coding: utf-8 -*-
import json
import os
import shutil
import time
from subprocess import call
from typing import Optional

import boto3
from aws_runner.partial_near_client import PartialNearClient
from nearai.agents.agent import Agent
from nearai.agents.environment import Environment
from shared.auth_data import AuthData
from shared.client_config import ClientConfig
from shared.inference_client import InferenceClient
from shared.near.sign import SignatureVerificationResult, verify_signed_message

cloudwatch = boto3.client("cloudwatch", region_name="us-east-2")

PATH = "/tmp/agent-runner-docker/environment-runs"
RUN_PATH = PATH + "/run"
DEFAULT_API_URL = "https://api.near.ai"


def handler(event, context):
    start_time = time.perf_counter()
    required_params = ["agents", "auth"]
    agents = event.get("agents")
    auth = event.get("auth")
    if not agents or not auth:
        missing = list(filter(lambda x: event.get(x) is (None or ""), required_params))
        return f"Missing required parameters: {missing}"

    auth_object = auth if isinstance(auth, AuthData) else AuthData(**auth)
    start_time_val = time.perf_counter()
    verification_result = verify_signed_message(
        auth_object.account_id,
        auth_object.public_key,
        auth_object.signature,
        auth_object.message,
        auth_object.nonce,
        auth_object.recipient,
        auth_object.callback_url,
    )

    if verification_result == SignatureVerificationResult.VERIFY_ACCESS_KEY_OWNER_SERVICE_NOT_AVAILABLE:
        write_metric("AdminNotifications", "SignatureAccessKeyVerificationServiceFailed", "Count")
    elif not verification_result:
        return "Unauthorized: Invalid signature"
    else:
        # signature is valid
        stop_time_val = time.perf_counter()
        write_metric("VerifySignatureDuration", stop_time_val - start_time_val)

    environment_id = event.get("environment_id")
    new_message = event.get("new_message")
    thread_id = event.get("thread_id")
    run_id = event.get("run_id")

    params = event.get("params", {})

    new_environment_registry_id = run_with_environment(
        agents,
        auth_object,
        thread_id,
        run_id,
        new_message=new_message,
        params=params,
    )
    if not new_environment_registry_id:
        return f"Run not recorded. Ran {agents} agent(s) with generated near client and environment {environment_id}"

    call("rm -rf /tmp/..?* /tmp/.[!.]* /tmp/*", shell=True)
    stop_time = time.perf_counter()
    write_metric("TotalRunnerDuration", stop_time - start_time)
    return new_environment_registry_id


def write_metric(metric_name, value, unit="Milliseconds"):
    if os.environ.get("AWS_ACCESS_KEY_ID"):  # running in lambda or locally passed credentials
        cloudwatch.put_metric_data(
            Namespace="NearAI",
            MetricData=[
                {
                    "MetricName": metric_name,
                    "Value": value,
                    "Unit": unit,
                    "Dimensions": [
                        {"Name": "FunctionName", "Value": os.environ["AWS_LAMBDA_FUNCTION_NAME"]},
                    ],
                }
            ],
        )
    else:
        print(f"Would have written metric {metric_name} with value {value} to cloudwatch")


def load_agent(client, agent, params: dict, account_id: str = "local", additional_path: str = "") -> Agent:
    agent_metadata = None

    if params["data_source"] == "registry":
        start_time = time.perf_counter()
        agent_files = client.get_agent(agent)
        stop_time = time.perf_counter()
        write_metric("GetAgentFromRegistry_Duration", stop_time - start_time)
        agent_metadata = client.get_agent_metadata(agent)
    elif params["data_source"] == "local_files":
        agent_files = get_local_agent_files(agent, additional_path)

        for file in agent_files:
            if os.path.basename(file["filename"]) == "metadata.json":
                agent_metadata = json.loads(file["content"])
                print(f"Loaded {agent_metadata} agents from {agent}")
                break

    if not agent_metadata:
        print(f"Missing metadata for {agent}")

    return Agent(agent, agent_files, agent_metadata or {})


def clear_temp_agent_files(agents):
    for agent in agents:
        if agent.temp_dir and os.path.exists(agent.temp_dir):
            print("removed agent.temp_dir", agent.temp_dir)
            shutil.rmtree(agent.temp_dir)


def save_environment(env, client, base_id, metric_function=None) -> str:
    save_start_time = time.perf_counter()
    snapshot = env.create_snapshot()
    metadata = env.environment_run_info(base_id, "remote run")
    name = metadata["name"]
    request_start_time = time.perf_counter()
    registry_id = client.save_environment(snapshot, metadata)
    request_stop_time = time.perf_counter()
    if metric_function:
        metric_function("SaveEnvironmentToRegistry_Duration", request_stop_time - request_start_time)
    print(
        f"Saved environment {registry_id} to registry. To load use flag `--load-env={registry_id}`. "
        f"or `--load-env={name}`"
    )
    save_stop_time = time.perf_counter()
    if metric_function:
        metric_function("SaveEnvironment_Duration", save_stop_time - save_start_time)
    return registry_id


class EnvironmentRun:
    def __init__(  # noqa: D107
        self, near_client: PartialNearClient, agents: list[Agent], env: Environment, thread_id, record_run: bool
    ) -> None:
        self.near_client = near_client
        self.agents = agents
        self.env = env
        self.thread_id = thread_id
        self.record_run = record_run

    def __del__(self) -> None:  # noqa: D105
        clear_temp_agent_files(self.agents)

    def run(self, new_message: str = "") -> Optional[str]:  # noqa: D102
        start_time = time.perf_counter()
        self.env.run(new_message, self.agents[0].max_iterations)
        new_environment = (
            save_environment(self.env, self.near_client, self.thread_id, write_metric) if self.record_run else None
        )
        stop_time = time.perf_counter()
        write_metric("ExecuteAgentDuration", stop_time - start_time)
        return new_environment


def start_with_environment(
    agents: str,
    auth: AuthData,
    thread_id,
    run_id,
    additional_path: str = "",
    params: Optional[dict] = None,
    print_system_log: bool = False,
) -> EnvironmentRun:
    """Initializes environment for agent runs."""
    print(
        f"Running with:\nagents: {agents}\nparams: {params}" f"\nthread_id: {thread_id}\nrun_id: {run_id}\nauth: {auth}"
    )
    params = params or {}
    api_url = str(params.get("api_url", DEFAULT_API_URL))
    user_env_vars: dict = params.get("user_env_vars", {})
    agent_env_vars: dict = params.get("agent_env_vars", {})

    if api_url != DEFAULT_API_URL:
        print(f"WARNING: Using custom API URL: {api_url}")

    near_client = PartialNearClient(api_url, auth)

    loaded_agents: list[Agent] = []
    for agent_name in agents.split(","):
        agent = load_agent(near_client, agent_name, params, auth.account_id, additional_path)
        # agents secrets has higher priority then agent metadata's env_vars
        agent.env_vars = {**agent.env_vars, **agent_env_vars.get(agent_name, {})}
        loaded_agents.append(agent)

    agent = loaded_agents[0]
    if "provider" in params:
        agent.model_provider = params["provider"]
    if "model" in params:
        agent.model = params["model"]
    if "temperature" in params:
        agent.model_temperature = params["temperature"]
    if "max_tokens" in params:
        agent.model_max_tokens = params["max_tokens"]
    if "max_iterations" in params:
        agent.max_iterations = params["max_iterations"]

    client_config = ClientConfig(
        base_url=api_url + "/v1",
        auth=auth,
    )
    inference_client = InferenceClient(client_config)
    hub_client = client_config.get_hub_client()
    env = Environment(
        additional_path if additional_path else RUN_PATH,
        loaded_agents,
        inference_client,
        hub_client,
        thread_id,
        run_id,
        env_vars=user_env_vars,
        print_system_log=print_system_log,
    )
    if agent.welcome_title:
        print(agent.welcome_title)
    if agent.welcome_description:
        print(agent.welcome_description)
    env.add_agent_start_system_log(agent_idx=0)
<<<<<<< HEAD
    return EnvironmentRun(near_client, loaded_agents, env, thread_id, params.get("record_run", True))


def run_with_environment(
    agents: str,
    auth: AuthData,
    thread_id,
    run_id,
    additional_path: str = "",
    new_message: str = "",
    params: Optional[dict] = None,
    print_system_log: bool = False,
) -> Optional[str]:
    """Runs agent against environment fetched from id, optionally passing a new message to the environment."""
    environment_run = start_with_environment(agents, auth, thread_id, run_id, additional_path, params, print_system_log)
    return environment_run.run(new_message)
=======
    env.run(new_message, agent.max_iterations)
    new_environment = (
        save_environment(env, near_client, thread_id, write_metric) if params.get("record_run", True) else None
    )
    clear_temp_agent_files(loaded_agents)
    stop_time = time.perf_counter()
    write_metric("ExecuteAgentDuration", stop_time - start_time)
    return new_environment
>>>>>>> 72b67ce0


def get_local_agent_files(agent_identifier: str, additional_path: str = ""):
    """Fetches an agent from local filesystem."""
    # base_path = os.path.join("/root/.nearai/registry", agent_identifier)
    # os.path.expanduser(f"/root/.nearai/registry/{agent_identifier}")
    # base_path = os.path.expanduser(f"/nearai_registry/{agent_identifier}")
    base_path = os.path.expanduser(f"~/.nearai/registry/{agent_identifier}")

    paths = [base_path]
    if additional_path:
        paths.append(os.path.join(base_path, additional_path))

    results = []
    for path in paths:
        for root, _dirs, files in os.walk(path):
            for file in files:
                path = os.path.join(root, file)
                try:
                    with open(path, "r") as f:
                        result = f.read()
                    results.append({"filename": os.path.basename(path), "content": result})
                except Exception as e:
                    print(f"Error {path}: {e}")
    return results<|MERGE_RESOLUTION|>--- conflicted
+++ resolved
@@ -233,7 +233,6 @@
     if agent.welcome_description:
         print(agent.welcome_description)
     env.add_agent_start_system_log(agent_idx=0)
-<<<<<<< HEAD
     return EnvironmentRun(near_client, loaded_agents, env, thread_id, params.get("record_run", True))
 
 
@@ -250,16 +249,6 @@
     """Runs agent against environment fetched from id, optionally passing a new message to the environment."""
     environment_run = start_with_environment(agents, auth, thread_id, run_id, additional_path, params, print_system_log)
     return environment_run.run(new_message)
-=======
-    env.run(new_message, agent.max_iterations)
-    new_environment = (
-        save_environment(env, near_client, thread_id, write_metric) if params.get("record_run", True) else None
-    )
-    clear_temp_agent_files(loaded_agents)
-    stop_time = time.perf_counter()
-    write_metric("ExecuteAgentDuration", stop_time - start_time)
-    return new_environment
->>>>>>> 72b67ce0
 
 
 def get_local_agent_files(agent_identifier: str, additional_path: str = ""):
