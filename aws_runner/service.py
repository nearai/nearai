--- conflicted
+++ resolved
@@ -220,17 +220,9 @@
     agent = loaded_agents[0]
     if params.get("provider", ""):
         agent.model_provider = params["provider"]
-<<<<<<< HEAD
     if params.get("model", ""):
         agent.model = params["model"]
         if not params.get("provider", "") and PROVIDER_MODEL_SEP in agent.model:
-=======
-    if "model" in params:
-        model = params["model"]
-        if model:
-            agent.model = model
-        if "provider" not in params and PROVIDER_MODEL_SEP in agent.model:
->>>>>>> 4e681385
             agent.model_provider = ""
     if params.get("temperature", ""):
         agent.model_temperature = params["temperature"]
