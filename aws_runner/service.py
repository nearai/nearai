# -*- coding: utf-8 -*-
import json
import os
import shutil
import time
from subprocess import call
from typing import Optional

import boto3
from aws_runner.partial_near_client import PartialNearClient
from nearai.agents.agent import Agent
from nearai.agents.environment import Environment
from shared.auth_data import AuthData
from shared.client_config import ClientConfig
from shared.inference_client import InferenceClient
from shared.near.sign import SignatureVerificationResult, verify_signed_message

cloudwatch = boto3.client("cloudwatch", region_name="us-east-2")

PATH = "/tmp/agent-runner-docker/environment-runs"
RUN_PATH = PATH + "/run"
DEFAULT_API_URL = "https://api.near.ai"


def handler(event, context):
    start_time = time.perf_counter()
    required_params = ["agents", "auth"]
    agents = event.get("agents")
    auth = event.get("auth")
    if not agents or not auth:
        missing = list(filter(lambda x: event.get(x) is (None or ""), required_params))
        return f"Missing required parameters: {missing}"

    auth_object = auth if isinstance(auth, AuthData) else AuthData(**auth)
    start_time_val = time.perf_counter()
    verification_result = verify_signed_message(
        auth_object.account_id,
        auth_object.public_key,
        auth_object.signature,
        auth_object.message,
        auth_object.nonce,
        auth_object.recipient,
        auth_object.callback_url,
    )

    if verification_result == SignatureVerificationResult.VERIFY_ACCESS_KEY_OWNER_SERVICE_NOT_AVAILABLE:
        write_metric("AdminNotifications", "SignatureAccessKeyVerificationServiceFailed", "Count")
    elif not verification_result:
        return "Unauthorized: Invalid signature"
    else:
        # signature is valid
        stop_time_val = time.perf_counter()
        write_metric("VerifySignatureDuration", stop_time_val - start_time_val)

    environment_id = event.get("environment_id")
    new_message = event.get("new_message")
    thread_id = event.get("thread_id")
    run_id = event.get("run_id")

    params = event.get("params", {})

    new_environment_registry_id = run_with_environment(
        agents,
        auth_object,
        thread_id,
        run_id,
        new_message=new_message,
        params=params,
    )
    if not new_environment_registry_id:
        return f"Run not recorded. Ran {agents} agent(s) with generated near client and environment {environment_id}"

    call("rm -rf /tmp/..?* /tmp/.[!.]* /tmp/*", shell=True)
    stop_time = time.perf_counter()
    write_metric("TotalRunnerDuration", stop_time - start_time)
    return new_environment_registry_id


def write_metric(metric_name, value, unit="Milliseconds"):
    if os.environ.get("AWS_ACCESS_KEY_ID"):  # running in lambda or locally passed credentials
        cloudwatch.put_metric_data(
            Namespace="NearAI",
            MetricData=[
                {
                    "MetricName": metric_name,
                    "Value": value,
                    "Unit": unit,
                    "Dimensions": [
                        {"Name": "FunctionName", "Value": os.environ["AWS_LAMBDA_FUNCTION_NAME"]},
                    ],
                }
            ],
        )
    else:
        print(f"Would have written metric {metric_name} with value {value} to cloudwatch")


def load_agent(client, agent, params: dict, account_id: str = "local", additional_path: str = "") -> Agent:
    agent_metadata = None

    if params["data_source"] == "registry":
        start_time = time.perf_counter()
        agent_files = client.get_agent(agent)
        stop_time = time.perf_counter()
        write_metric("GetAgentFromRegistry_Duration", stop_time - start_time)
        agent_metadata = client.get_agent_metadata(agent)
    elif params["data_source"] == "local_files":
        agent_files = get_local_agent_files(agent, additional_path)

        for file in agent_files:
            if os.path.basename(file["filename"]) == "metadata.json":
                agent_metadata = json.loads(file["content"])
                print(f"Loaded {agent_metadata} agents from {agent}")
                break

    if not agent_metadata:
        print(f"Missing metadata for {agent}")

    return Agent(agent, agent_files, agent_metadata or {})


def clear_temp_agent_files(agents):
    for agent in agents:
        if agent.temp_dir and os.path.exists(agent.temp_dir):
            print("removed agent.temp_dir", agent.temp_dir)
            shutil.rmtree(agent.temp_dir)


def save_environment(env, client, run_id, base_id, metric_function=None) -> str:
    save_start_time = time.perf_counter()
    snapshot = env.create_snapshot()
    metadata = env.environment_run_info(run_id, base_id, "remote run")
    name = metadata["name"]
    request_start_time = time.perf_counter()
    registry_id = client.save_environment(snapshot, metadata)
    request_stop_time = time.perf_counter()
    if metric_function:
        metric_function("SaveEnvironmentToRegistry_Duration", request_stop_time - request_start_time)
    print(
        f"Saved environment {registry_id} to registry. To load use flag `--load-env={registry_id}`. "
        f"or `--load-env={name}`"
    )
    save_stop_time = time.perf_counter()
    if metric_function:
        metric_function("SaveEnvironment_Duration", save_stop_time - save_start_time)
    return registry_id


class EnvironmentRun:
    def __init__(  # noqa: D107
        self, near_client: PartialNearClient, agents: list[Agent], env: Environment, thread_id, record_run: bool
    ) -> None:
        self.near_client = near_client
        self.agents = agents
        self.env = env
        self.thread_id = thread_id
        self.record_run = record_run

    def __del__(self) -> None:  # noqa: D105
        clear_temp_agent_files(self.agents)

    def run(self, new_message: str = "") -> Optional[str]:  # noqa: D102
        start_time = time.perf_counter()
        self.env.run(new_message, self.agents[0].max_iterations)
        new_environment = (
            save_environment(self.env, self.near_client, self.thread_id, write_metric) if self.record_run else None
        )
        stop_time = time.perf_counter()
        write_metric("ExecuteAgentDuration", stop_time - start_time)
        return new_environment


def start_with_environment(
    agents: str,
    auth: AuthData,
    thread_id,
    run_id,
    additional_path: str = "",
    params: Optional[dict] = None,
    print_system_log: bool = False,
) -> EnvironmentRun:
    """Initializes environment for agent runs."""
    print(
        f"Running with:\nagents: {agents}\nparams: {params}" f"\nthread_id: {thread_id}\nrun_id: {run_id}\nauth: {auth}"
    )
    params = params or {}
    api_url = str(params.get("api_url", DEFAULT_API_URL))
    user_env_vars: dict = params.get("user_env_vars", {})
    agent_env_vars: dict = params.get("agent_env_vars", {})

    if api_url != DEFAULT_API_URL:
        print(f"WARNING: Using custom API URL: {api_url}")

    near_client = PartialNearClient(api_url, auth)

<<<<<<< HEAD
    loaded_agents: list[Agent] = []

=======
    loaded_agents = []
>>>>>>> 494f2e6b
    for agent_name in agents.split(","):
        agent = load_agent(near_client, agent_name, params, auth.account_id, additional_path)
        # agents secrets has higher priority then agent metadata's env_vars
        agent.env_vars = {**agent.env_vars, **agent_env_vars.get(agent_name, {})}
        loaded_agents.append(agent)

    agent = loaded_agents[0]
    if "provider" in params:
        agent.model_provider = params["provider"]
    if "model" in params:
        agent.model = params["model"]
    if "temperature" in params:
        agent.model_temperature = params["temperature"]
    if "max_tokens" in params:
        agent.model_max_tokens = params["max_tokens"]
    if "max_iterations" in params:
        agent.max_iterations = params["max_iterations"]

    client_config = ClientConfig(
        base_url=api_url + "/v1",
        auth=auth,
    )
    inference_client = InferenceClient(client_config)
    hub_client = client_config.get_hub_client()
    env = Environment(
        additional_path if additional_path else RUN_PATH,
        loaded_agents,
        inference_client,
        hub_client,
        thread_id,
        run_id,
        env_vars=user_env_vars,
        print_system_log=print_system_log,
    )
    if agent.welcome_title:
        print(agent.welcome_title)
    if agent.welcome_description:
        print(agent.welcome_description)
    env.add_agent_start_system_log(agent_idx=0)
    return EnvironmentRun(near_client, loaded_agents, env, thread_id, params.get("record_run", True))


def run_with_environment(
    agents: str,
    auth: AuthData,
    thread_id,
    run_id,
    additional_path: str = "",
    new_message: str = "",
    params: Optional[dict] = None,
    print_system_log: bool = False,
) -> Optional[str]:
    """Runs agent against environment fetched from id, optionally passing a new message to the environment."""
    environment_run = start_with_environment(agents, auth, thread_id, run_id, additional_path, params, print_system_log)
    return environment_run.run(new_message)


def get_local_agent_files(agent_identifier: str, additional_path: str = ""):
    """Fetches an agent from local filesystem."""
    # base_path = os.path.join("/root/.nearai/registry", agent_identifier)
    # os.path.expanduser(f"/root/.nearai/registry/{agent_identifier}")
    # base_path = os.path.expanduser(f"/nearai_registry/{agent_identifier}")
    base_path = os.path.expanduser(f"~/.nearai/registry/{agent_identifier}")

    paths = [base_path]
    if additional_path:
        paths.append(os.path.join(base_path, additional_path))

    results = []
    for path in paths:
        for root, _dirs, files in os.walk(path):
            for file in files:
                path = os.path.join(root, file)
                try:
                    with open(path, "r") as f:
                        result = f.read()
                    results.append({"filename": os.path.basename(path), "content": result})
                except Exception as e:
                    print(f"Error {path}: {e}")
    return results<|MERGE_RESOLUTION|>--- conflicted
+++ resolved
@@ -193,12 +193,7 @@
 
     near_client = PartialNearClient(api_url, auth)
 
-<<<<<<< HEAD
     loaded_agents: list[Agent] = []
-
-=======
-    loaded_agents = []
->>>>>>> 494f2e6b
     for agent_name in agents.split(","):
         agent = load_agent(near_client, agent_name, params, auth.account_id, additional_path)
         # agents secrets has higher priority then agent metadata's env_vars
