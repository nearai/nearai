# ex web-agent framework
base58 == 2.1.1
pynacl >= 1.5.0
pytz == 2024.2
python_dateutil >= 2.5.3
setuptools >= 21.0.0
urllib3 >= 1.25.3, < 2.1.0
pydantic >=2.8.2
typing-extensions >= 4.7.1
psutil >= 5.9.5
boto3 >= 1.35.3
litellm >= 1.60.5
openai == 1.61.0
chardet
bs4
googlesearch-python >= 1.2.5
PyPDF2
youtube_transcript_api >= 0.6.2
py-near >= 1.1.50
loguru == 0.7.2
ed25519 == 1.5
py-multibase==1.0.3
py-multicodec==0.2.1
pydantic==2.9.2
aiohttp==3.9.3
borsh-construct
tweepy >= 4.14.0
tenacity == 9.0.0
web3 >= 7.8.0
eth-account >= 0.13.5
<<<<<<< HEAD
numpy >= 1.21.0

=======
ddtrace == 2.21.0
>>>>>>> 00541c8a
<|MERGE_RESOLUTION|>--- conflicted
+++ resolved
@@ -28,9 +28,5 @@
 tenacity == 9.0.0
 web3 >= 7.8.0
 eth-account >= 0.13.5
-<<<<<<< HEAD
 numpy >= 1.21.0
-
-=======
-ddtrace == 2.21.0
->>>>>>> 00541c8a
+ddtrace == 2.21.0