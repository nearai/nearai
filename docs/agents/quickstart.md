--- conflicted
+++ resolved
@@ -163,11 +163,7 @@
 
 This file contains information about your agent including configuration for the model it will use, [Llama 3.1 70B Instruct](https://huggingface.co/meta-llama/Llama-3.1-70B-Instruct) being the default. To use a different model, select one from [app.near.ai/models](https://app.near.ai/models) and update your JSON file defaults. 
 
-<<<<<<< HEAD
-Additionaly, you can fine tune and serve a model to fit your specific needs. (See [Fine Tuning](../models/fine_tuning))
-=======
-Additionally, you can fine tune and serve a model to fit your specific needs. (See [Fine Tuning](../../models/fine_tuning.md))
->>>>>>> 3d08cbc7
+Additionally, you can fine tune and serve a model to fit your specific needs. (See [Fine Tuning](../models/fine_tuning.md))
 
 ```json title="metadata.json"
 
