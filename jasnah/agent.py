import os
import json

from typing import List, Optional

from jasnah.environment import Environment
from jasnah.registry import agent

AGENT_FILENAME = 'agent.py'


class Agent(object):

    def __init__(self, name: str, path: str, code: str):
        self.name = name
        self.path = path
        self.code = code

    def from_disk(path: str) -> 'Agent':
        """Path must contain alias and version.

        .../agents/<alias>/<version>/agent.py
        """
        parts = path.split('/')
        with open(os.path.join(path, AGENT_FILENAME)) as f:
<<<<<<< HEAD
            return Agent(parts[-2], f"agents/{parts[-2]}/{parts[-1]}", f.read())
=======
            return Agent(parts[-2], parts[-1], f.read())

    def run(self, env: Environment):
        exec(self.code, globals(), {'env': env, 'agent': self})

    def run_interactive(self, env: Environment):
        """Run an interactive session with the given environment and agent."""
        last_message_idx = 0
        def print_messages(last_message_idx):
            messages = env.list_messages()
            for item in messages[last_message_idx:]:
                print(f"[{item['role']}]: {item['content']}")
            return len(messages)
        last_message_idx = print_messages(last_message_idx)
        while True:
            new_message = input('> ')
            if new_message == 'exit': break
            env.add_message('user', new_message)
            self.run(env)
            last_message_idx = print_messages(last_message_idx + 1)
            if env.is_done(): break

    def run_task(self, env: Environment, task: str, max_iterations: int = 10):
        """Runs a task with the given environment and agent."""
        iteration = 0
        env.add_message('user', task)
        while iteration < max_iterations and not env.is_done():
            iteration += 1
            self.run(env)
>>>>>>> 82eb4fc3

    def run(self, env: Environment, task: Optional[str] = None):
        exec(self.code, globals(), {'env': env, 'agent': self, 'task': task})


def load_agent(alias_or_name: str) -> Agent:
    path = agent.download(alias_or_name)
    return Agent.from_disk(path.as_posix())<|MERGE_RESOLUTION|>--- conflicted
+++ resolved
@@ -6,7 +6,7 @@
 from jasnah.environment import Environment
 from jasnah.registry import agent
 
-AGENT_FILENAME = 'agent.py'
+AGENT_FILENAME = "agent.py"
 
 
 class Agent(object):
@@ -16,49 +16,49 @@
         self.path = path
         self.code = code
 
-    def from_disk(path: str) -> 'Agent':
+    def from_disk(path: str) -> "Agent":
         """Path must contain alias and version.
 
         .../agents/<alias>/<version>/agent.py
         """
-        parts = path.split('/')
+        parts = path.split("/")
         with open(os.path.join(path, AGENT_FILENAME)) as f:
-<<<<<<< HEAD
-            return Agent(parts[-2], f"agents/{parts[-2]}/{parts[-1]}", f.read())
-=======
             return Agent(parts[-2], parts[-1], f.read())
 
     def run(self, env: Environment):
-        exec(self.code, globals(), {'env': env, 'agent': self})
+        exec(self.code, globals(), {"env": env, "agent": self})
 
     def run_interactive(self, env: Environment):
         """Run an interactive session with the given environment and agent."""
         last_message_idx = 0
+
         def print_messages(last_message_idx):
             messages = env.list_messages()
             for item in messages[last_message_idx:]:
                 print(f"[{item['role']}]: {item['content']}")
             return len(messages)
+
         last_message_idx = print_messages(last_message_idx)
         while True:
-            new_message = input('> ')
-            if new_message == 'exit': break
-            env.add_message('user', new_message)
+            new_message = input("> ")
+            if new_message == "exit":
+                break
+            env.add_message("user", new_message)
             self.run(env)
             last_message_idx = print_messages(last_message_idx + 1)
-            if env.is_done(): break
+            if env.is_done():
+                break
 
     def run_task(self, env: Environment, task: str, max_iterations: int = 10):
         """Runs a task with the given environment and agent."""
         iteration = 0
-        env.add_message('user', task)
+        env.add_message("user", task)
         while iteration < max_iterations and not env.is_done():
             iteration += 1
             self.run(env)
->>>>>>> 82eb4fc3
 
     def run(self, env: Environment, task: Optional[str] = None):
-        exec(self.code, globals(), {'env': env, 'agent': self, 'task': task})
+        exec(self.code, globals(), {"env": env, "agent": self, "task": task})
 
 
 def load_agent(alias_or_name: str) -> Agent:
