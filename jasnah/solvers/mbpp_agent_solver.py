import os
import random
import time
from typing import List, Union

from datasets import Dataset, DatasetDict
from jasnah.agent import load_agent
from jasnah.config import CONFIG
from jasnah.environment import Environment
from jasnah.solvers import SolverStrategy
from jasnah.solvers.mbpp_solver import MBPPDatum, get_function_name


class MBPPSolverAgent(SolverStrategy):
    """
    Solver strategy for the MBPP dataset
    """

    def __init__(
        self, dataset_ref: Union[Dataset, DatasetDict], agent, num_iterations=16, verbose=False
    ):
        super().__init__()
        self.dataset_ref = dataset_ref
        self.agent = load_agent(agent)
        self.verbose = verbose
        self.num_iterations = num_iterations

    def compatible_datasets(self) -> List[str]:
        return ["mbpp"]

    def solve(self, datum: dict) -> bool:
        print(datum)
        datum = MBPPDatum(**datum)
        function_name = get_function_name(datum.code)

        path = os.path.join(
            "/tmp",
            "mbpp",
            str(datum.task_id),
            str(int(time.time() * 1000)),
            str(random.randint(0, 1000)),
        )
        CONFIG.llm_config["confirm_commands"] = False
        env = Environment(path, [self.agent], CONFIG.llm_config)

        new_line = "\n"
        task = f"""{datum.text}
Write a single file with python function named `{function_name}` that solves the above problem and satisfied the following tests:
```python\n{new_line.join(datum.test_list)}\n```"""
        if self.verbose:
            print(task)
            print(path)
        env.run_task(task, max_iterations=self.num_iterations)

        code = ""
        for filename in env.list_files("."):
            if filename.endswith(".py"):
                code += env.read_file(filename) + "\n"

        try:
            for test in datum.test_list + datum.challenge_test_list:
                test_code = code + "\n" + test
<<<<<<< HEAD
                exec(test_code, {}, None)
=======
                exec(test_code, {}, {})
>>>>>>> 827a688e
            return True
        except Exception as e:
            if self.verbose:
                print(e)
            return False<|MERGE_RESOLUTION|>--- conflicted
+++ resolved
@@ -60,11 +60,7 @@
         try:
             for test in datum.test_list + datum.challenge_test_list:
                 test_code = code + "\n" + test
-<<<<<<< HEAD
-                exec(test_code, {}, None)
-=======
                 exec(test_code, {}, {})
->>>>>>> 827a688e
             return True
         except Exception as e:
             if self.verbose:
