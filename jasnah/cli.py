import json
from dataclasses import asdict
from pathlib import Path
from subprocess import check_output, run
from typing import List, Optional

import fire
import pkg_resources
from fabric import ThreadingGroup as Group
from tabulate import tabulate

import jasnah
from jasnah.config import CONFIG, DATA_FOLDER, update_config
<<<<<<< HEAD
=======
from jasnah.db import db
>>>>>>> 51658494
from jasnah.registry import Registry, dataset, model
from jasnah.server import ServerClient, run_server
from jasnah.supervisor import SupervisorClient, run_supervisor


class Host:
    # SSH destination
    host: str
    # URL of the supervisor API
    endpoint: str
    # Name of the cluster for this endpoint
    cluster: str

    def __init__(self, host: str, cluster: str):
        self.host = host
        url = host.split("@")[1]
        self.endpoint = f"http://{url}:8000"
        self.cluster = cluster


def parse_hosts(hosts_path: Path) -> List[Host]:
    hostnames = set()
    hosts = []
    with open(hosts_path) as f:
        for line in f:
            p = line.find("#")
            if p != -1:
                line = line[:p]
            line = line.strip(" \n")
            if not line:
                continue
            host, cluster = line.split()
            hostnames.add(host)
            hosts.append(Host(host, cluster))

    assert len(hostnames) == len(hosts), "Duplicate hosts"
    return hosts


def install(hosts_description: List[Host], skip_install: str):
    """
    Install supervisor on every host.
    Skip jasnah-cli installation on the dev machine (skip_install)
    """
    hosts_str = [h.host for h in hosts_description]
    all_hosts = Group(*hosts_str)
    install_hosts = Group(
        *[h.host for h in hosts_description if h.host != skip_install]
    )

    # Check we have connection to every host
    result = all_hosts.run("hostname", hide=True, warn=False)
    for host, res in sorted(result.items()):
        stdout = res.stdout.strip(" \n")
        print(f"Host: {host}, hostname: {stdout}")

    def run_bash_script(name):
        # Install setup_host.sh script
        script = jasnah.etc(name)
        assert script.exists(), script
        install_hosts.put(script, f"/tmp/{name}")
        install_hosts.run(f"bash /tmp/{name}", warn=False)

    run_bash_script("install_cli.sh")

    jasnah_cli_path = "/home/setup/.local/bin/jasnah-cli"

    for conn in all_hosts:
        conn.run(f"{jasnah_cli_path} config set supervisor_id {conn.host}")

    all_hosts.run(f"{jasnah_cli_path} config set db_user {CONFIG.db_user}")
    all_hosts.run(f"{jasnah_cli_path} config set db_password {CONFIG.db_password}")

    result = all_hosts.run(f"{jasnah_cli_path} config get supervisor_id")
    for host, res in sorted(result.items()):
        stdout = res.stdout.strip(" \n")
        print(f"Host: {host}, supervisor_id: {stdout}")

    run_bash_script("setup_supervisor.sh")


class RegistryCli:
    def __init__(self, registry: Registry):
        self._registry = registry

<<<<<<< HEAD
    def list(self) -> None:
=======
    def add(self, name: str, description: str, alias: Optional[str] = None, **details):
        assert self._registry.exists_in_s3(name), f"Item {name} does not exist in S3"
        self._registry.add(
            name, CONFIG.get_user_name(), description, alias, details, True
        )

    def list(self, total: int = 16, show_all: bool = False, verbose: bool = False):
>>>>>>> 51658494
        """List available items"""
        header = ["id", "name", "alias", "description"]

        if verbose:
            header += ["author", "show_entry", "time"]

        table = [header]

        for entry in self._registry.list(total, show_all):
            row = [
                entry.id,
                entry.name,
                entry.alias,
                entry.description,
            ]

            if verbose:
                row += [entry.author, entry.show_entry, entry.time]

            table.append(row)

        print(tabulate(table, headers="firstrow"))

    def update(
        self,
        id: int,
        *,
        author: Optional[str] = None,
        description: Optional[str] = None,
        alias: Optional[str] = None,
        details: Optional[dict] = None,
        show_entry: Optional[bool] = None,
    ):
        self._registry.update(
            id,
            author=author,
            description=description,
            alias=alias,
            details=details,
            show_entry=show_entry,
        )

<<<<<<< HEAD
    def upload(self, path: str, name: str) -> None:
        """Upload item"""
        self._registry.upload(Path(path), name)

    def get(self, name: str) -> None:
=======
    def info(self):
        """Show information about an item"""
        raise NotImplementedError()

    def upload(
        self,
        path: str,
        name: str,
        description: str,
        alias: Optional[str] = None,
        **details,
    ):
        """Upload item to the registry"""
        author = CONFIG.get_user_name()
        self._registry.upload(
            Path(path), name, author, description, alias, details, True
        )

    def download(self, name: str):
>>>>>>> 51658494
        """Download item"""
        self._registry.download(name)


class SupervisorCli:
    def install(self):
        """Install supervisor service in current machine"""
        file = jasnah.etc("supervisor.service")
        target = Path("/etc/systemd/system/jasnah_supervisor.service")
        run(["sudo", "cp", str(file), str(target)])
        run(["sudo", "systemctl", "daemon-reload"])

    def start(self):
        """Start installed supervisor service in current machine"""
        run(["sudo", "systemctl", "restart", "jasnah_supervisor"])

    def run(self):
        """Run supervisor app in debug mode"""
        run_supervisor()


class ServerCli:
    def install_supervisors(self, hosts: str, skip: str = ""):
        """Install and start supervisor in every host machine"""
        hosts = parse_hosts(hosts)
        install(hosts, skip)

    def start(self, hosts: str):
        parsed_hosts = parse_hosts(hosts)
        update_config("supervisors", [h.endpoint for h in parsed_hosts])

        db.set_all_supervisors_unavailable()

        for host in parsed_hosts:
            client = SupervisorClient(host.endpoint)
            client.init(host.cluster, host.endpoint)

        file = jasnah.etc("server.service")
        target = Path("/etc/systemd/system/jasnah_server.service")

        run(["sudo", "cp", str(file), str(target)])
        run(["sudo", "systemctl", "daemon-reload"])
        run(["sudo", "systemctl", "restart", "jasnah_server"])

    def run(self):
        """Run server app in debug mode"""
        run_server()


class ConfigCli:
    def set(self, key: str, value: str, local: bool = False):
        """Add key-value pair to the config file"""
        update_config(key, value, local)

    def get(self, key: str):
        """Get value of a key in the config file"""
        print(CONFIG.get(key))

    def show(self):
        for key, value in asdict(CONFIG).items():
            print(f"{key}: {value}")


class CLI:
    def __init__(self):
        self.datasets = RegistryCli(dataset)
        self.models = RegistryCli(model)
        self.supervisor = SupervisorCli()
        self.server = ServerCli()
        self.config = ConfigCli()

    def submit(
        self, command: str, name: str, nodes: int = 1, cluster: str = "truthwatcher"
    ):
        """Submit task"""
        author = CONFIG.get_user_name()

        client = ServerClient(CONFIG.server_url)

        # Check we can connect to the server
        client.status()

        # Detect in-progress git action
        # https://adamj.eu/tech/2023/05/29/git-detect-in-progress-operation/
        operation = ["CHERRY_PICK_HEAD", "MERGE_HEAD", "REBASE_HEAD", "REVERT_HEAD"]
        for op in operation:
            result = run(["git", "rev-parse", "--verify", op], capture_output=True)
            if result.returncode == 0:
                print(f"Detected in-progress git operation: {op}")
                return

        repository_url = (
            check_output(["git", "remote", "-v"]).decode().split("\n")[0].split("\t")[1].split()[0]
        )
        commit = check_output(["git", "rev-parse", "HEAD"]).decode().strip()
        diff = check_output(["git", "diff", "HEAD"]).decode()

        result = client.submit(
            name, repository_url, commit, command, author, diff, nodes, cluster
        )

        print("experiment id:", result["experiment"]["id"])

    def inference(self):
        """Submit inference task"""
        raise NotImplementedError()

    def location(self):
        print(jasnah.cli_path())

    def version(self):
        # TODO: Show current commit
        print(pkg_resources.get_distribution("jasnah").version)

    def update(self):
        """Update jasnah-cli version"""
        path = DATA_FOLDER / "jasnah-cli"

        if path.absolute() != jasnah.cli_path().absolute():
            print()
            print(f"Updating jasnah-cli version installed in {path}")
            print(f"The invoked jasnah-cli is in {jasnah.cli_path()}")
            print()

        if path.exists():
            run(["git", "pull"], cwd=path)

    def status(self):
        """Show status of the cluster"""
        client = ServerClient(CONFIG.server_url)
        status = client.status()

        for experiment in status.get("last_experiments", []):
            experiment["diff_len"] = len(experiment.pop("diff", ""))

        print(json.dumps(status))


def main():
    fire.Fire(CLI)


if __name__ == "__main__":
    main()<|MERGE_RESOLUTION|>--- conflicted
+++ resolved
@@ -11,10 +11,7 @@
 
 import jasnah
 from jasnah.config import CONFIG, DATA_FOLDER, update_config
-<<<<<<< HEAD
-=======
 from jasnah.db import db
->>>>>>> 51658494
 from jasnah.registry import Registry, dataset, model
 from jasnah.server import ServerClient, run_server
 from jasnah.supervisor import SupervisorClient, run_supervisor
@@ -61,9 +58,7 @@
     """
     hosts_str = [h.host for h in hosts_description]
     all_hosts = Group(*hosts_str)
-    install_hosts = Group(
-        *[h.host for h in hosts_description if h.host != skip_install]
-    )
+    install_hosts = Group(*[h.host for h in hosts_description if h.host != skip_install])
 
     # Check we have connection to every host
     result = all_hosts.run("hostname", hide=True, warn=False)
@@ -100,17 +95,11 @@
     def __init__(self, registry: Registry):
         self._registry = registry
 
-<<<<<<< HEAD
-    def list(self) -> None:
-=======
     def add(self, name: str, description: str, alias: Optional[str] = None, **details):
         assert self._registry.exists_in_s3(name), f"Item {name} does not exist in S3"
-        self._registry.add(
-            name, CONFIG.get_user_name(), description, alias, details, True
-        )
+        self._registry.add(name, CONFIG.get_user_name(), description, alias, details, True)
 
     def list(self, total: int = 16, show_all: bool = False, verbose: bool = False):
->>>>>>> 51658494
         """List available items"""
         header = ["id", "name", "alias", "description"]
 
@@ -153,13 +142,6 @@
             show_entry=show_entry,
         )
 
-<<<<<<< HEAD
-    def upload(self, path: str, name: str) -> None:
-        """Upload item"""
-        self._registry.upload(Path(path), name)
-
-    def get(self, name: str) -> None:
-=======
     def info(self):
         """Show information about an item"""
         raise NotImplementedError()
@@ -174,12 +156,9 @@
     ):
         """Upload item to the registry"""
         author = CONFIG.get_user_name()
-        self._registry.upload(
-            Path(path), name, author, description, alias, details, True
-        )
+        self._registry.upload(Path(path), name, author, description, alias, details, True)
 
     def download(self, name: str):
->>>>>>> 51658494
         """Download item"""
         self._registry.download(name)
 
@@ -251,9 +230,7 @@
         self.server = ServerCli()
         self.config = ConfigCli()
 
-    def submit(
-        self, command: str, name: str, nodes: int = 1, cluster: str = "truthwatcher"
-    ):
+    def submit(self, command: str, name: str, nodes: int = 1, cluster: str = "truthwatcher"):
         """Submit task"""
         author = CONFIG.get_user_name()
 
@@ -277,9 +254,7 @@
         commit = check_output(["git", "rev-parse", "HEAD"]).decode().strip()
         diff = check_output(["git", "diff", "HEAD"]).decode()
 
-        result = client.submit(
-            name, repository_url, commit, command, author, diff, nodes, cluster
-        )
+        result = client.submit(name, repository_url, commit, command, author, diff, nodes, cluster)
 
         print("experiment id:", result["experiment"]["id"])
 
