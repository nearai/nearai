import json
from dataclasses import asdict
from pathlib import Path
from subprocess import check_output, run
from typing import List, Optional

import fire
import pkg_resources
from fabric import ThreadingGroup as Group
from tabulate import tabulate

import jasnah
from jasnah.config import CONFIG, DATA_FOLDER, update_config
from jasnah.db import db
from jasnah.registry import Registry, dataset, model
from jasnah.server import ServerClient, run_server
from jasnah.supervisor import SupervisorClient, run_supervisor


class Host:
    # SSH destination
    host: str
    # URL of the supervisor API
    endpoint: str
    # Name of the cluster for this endpoint
    cluster: str

    def __init__(self, host: str, cluster: str):
        self.host = host
        url = host.split("@")[1]
        self.endpoint = f"http://{url}:8000"
        self.cluster = cluster


def parse_hosts(hosts_path: Path) -> List[Host]:
    hostnames = set()
    hosts = []
    with open(hosts_path) as f:
        for line in f:
            p = line.find("#")
            if p != -1:
                line = line[:p]
            line = line.strip(" \n")
            if not line:
                continue
            host, cluster = line.split()
            hostnames.add(host)
            hosts.append(Host(host, cluster))

    assert len(hostnames) == len(hosts), "Duplicate hosts"
    return hosts


def install(hosts_description: List[Host], skip_install: str):
    """
    Install supervisor on every host.
    Skip jasnah-cli installation on the dev machine (skip_install)
    """
    hosts_str = [h.host for h in hosts_description]
    all_hosts = Group(*hosts_str)
    install_hosts = Group(*[h.host for h in hosts_description if h.host != skip_install])

    # Check we have connection to every host
    result = all_hosts.run("hostname", hide=True, warn=False)
    for host, res in sorted(result.items()):
        stdout = res.stdout.strip(" \n")
        print(f"Host: {host}, hostname: {stdout}")

    def run_bash_script(name):
        # Install setup_host.sh script
        script = jasnah.etc(name)
        assert script.exists(), script
        install_hosts.put(script, f"/tmp/{name}")
        install_hosts.run(f"bash /tmp/{name}", warn=False)

    run_bash_script("install_cli.sh")

    jasnah_cli_path = "/home/setup/.local/bin/jasnah-cli"

    for conn in all_hosts:
        conn.run(f"{jasnah_cli_path} config set supervisor_id {conn.host}")

    all_hosts.run(f"{jasnah_cli_path} config set db_user {CONFIG.db_user}")
    all_hosts.run(f"{jasnah_cli_path} config set db_password {CONFIG.db_password}")

    result = all_hosts.run(f"{jasnah_cli_path} config get supervisor_id")
    for host, res in sorted(result.items()):
        stdout = res.stdout.strip(" \n")
        print(f"Host: {host}, supervisor_id: {stdout}")

    run_bash_script("setup_supervisor.sh")


class RegistryCli:
    def __init__(self, registry: Registry):
        self._registry = registry

    def add(self, name: str, description: str, alias: Optional[str] = None, **details):
        assert self._registry.exists_in_s3(name), f"Item {name} does not exist in S3"
        self._registry.add(name, CONFIG.get_user_name(), description, alias, details, True)

    def list(self, total: int = 16, show_all: bool = False, verbose: bool = False):
        """List available items"""
        header = ["id", "name", "alias", "description"]

        if verbose:
            header += ["author", "show_entry", "time"]

        table = [header]

        for entry in self._registry.list(total, show_all):
            row = [
                entry.id,
                entry.name,
                entry.alias,
                entry.description,
            ]

            if verbose:
                row += [entry.author, entry.show_entry, entry.time]

            table.append(row)

        print(tabulate(table, headers="firstrow"))

    def update(
        self,
        id: int,
        *,
        author: Optional[str] = None,
        description: Optional[str] = None,
        alias: Optional[str] = None,
        details: Optional[dict] = None,
        show_entry: Optional[bool] = None,
    ):
        self._registry.update(
            id,
            author=author,
            description=description,
            alias=alias,
            details=details,
            show_entry=show_entry,
        )

    def info(self):
        """Show information about an item"""
        raise NotImplementedError()

    def upload(
        self,
        path: str,
        name: str,
        description: str,
        alias: Optional[str] = None,
        show_entry: bool = True,
        **details,
    ):
        """Upload item to the registry"""
        author = CONFIG.get_user_name()
<<<<<<< HEAD
        self._registry.upload(Path(path), name, author, description, alias, details, True)
=======
        self._registry.upload(
            Path(path),
            name,
            author,
            description,
            alias,
            details,
            show_entry,
        )
>>>>>>> 8aa5ca9a

    def download(self, name: str):
        """Download item"""
        self._registry.download(name)


class SupervisorCli:
    def install(self):
        """Install supervisor service in current machine"""
        file = jasnah.etc("supervisor.service")
        target = Path("/etc/systemd/system/jasnah_supervisor.service")
        run(["sudo", "cp", str(file), str(target)])
        run(["sudo", "systemctl", "daemon-reload"])

    def start(self):
        """Start installed supervisor service in current machine"""
        run(["sudo", "systemctl", "restart", "jasnah_supervisor"])

    def run(self):
        """Run supervisor app in debug mode"""
        run_supervisor()


class ServerCli:
    def install_supervisors(self, hosts: str, skip: str = ""):
        """Install and start supervisor in every host machine"""
        hosts = parse_hosts(hosts)
        install(hosts, skip)

    def start(self, hosts: str):
        parsed_hosts = parse_hosts(hosts)
        update_config("supervisors", [h.endpoint for h in parsed_hosts])

        db.set_all_supervisors_unavailable()

        for host in parsed_hosts:
            client = SupervisorClient(host.endpoint)
            client.init(host.cluster, host.endpoint)

        file = jasnah.etc("server.service")
        target = Path("/etc/systemd/system/jasnah_server.service")

        run(["sudo", "cp", str(file), str(target)])
        run(["sudo", "systemctl", "daemon-reload"])
        run(["sudo", "systemctl", "restart", "jasnah_server"])

    def run(self):
        """Run server app in debug mode"""
        run_server()


class ConfigCli:
    def set(self, key: str, value: str, local: bool = False):
        """Add key-value pair to the config file"""
        update_config(key, value, local)

    def get(self, key: str):
        """Get value of a key in the config file"""
        print(CONFIG.get(key))

    def show(self):
        for key, value in asdict(CONFIG).items():
            print(f"{key}: {value}")


class CLI:
    def __init__(self):
        self.datasets = RegistryCli(dataset)
        self.models = RegistryCli(model)
        self.supervisor = SupervisorCli()
        self.server = ServerCli()
        self.config = ConfigCli()

    def submit(self, command: str, name: str, nodes: int = 1, cluster: str = "truthwatcher"):
        """Submit task"""
        author = CONFIG.get_user_name()

        client = ServerClient(CONFIG.server_url)

        # Check we can connect to the server
        client.status()

        # Detect in-progress git action
        # https://adamj.eu/tech/2023/05/29/git-detect-in-progress-operation/
        operation = ["CHERRY_PICK_HEAD", "MERGE_HEAD", "REBASE_HEAD", "REVERT_HEAD"]
        for op in operation:
            result = run(["git", "rev-parse", "--verify", op], capture_output=True)
            if result.returncode == 0:
                print(f"Detected in-progress git operation: {op}")
                return

        repository_url = (
            check_output(["git", "remote", "-v"]).decode().split("\n")[0].split("\t")[1].split()[0]
        )
        commit = check_output(["git", "rev-parse", "HEAD"]).decode().strip()
        diff = check_output(["git", "diff", "HEAD"]).decode()

        result = client.submit(name, repository_url, commit, command, author, diff, nodes, cluster)

        print("experiment id:", result["experiment"]["id"])

    def inference(self):
        """Submit inference task"""
        raise NotImplementedError()

    def location(self):
        print(jasnah.cli_path())

    def version(self):
        # TODO: Show current commit
        print(pkg_resources.get_distribution("jasnah").version)

    def update(self):
        """Update jasnah-cli version"""
        path = DATA_FOLDER / "jasnah-cli"

        if path.absolute() != jasnah.cli_path().absolute():
            print()
            print(f"Updating jasnah-cli version installed in {path}")
            print(f"The invoked jasnah-cli is in {jasnah.cli_path()}")
            print()

        if path.exists():
            run(["git", "pull"], cwd=path)

    def status(self):
        """Show status of the cluster"""
        client = ServerClient(CONFIG.server_url)
        status = client.status()

        for experiment in status.get("last_experiments", []):
            experiment["diff_len"] = len(experiment.pop("diff", ""))

        print(json.dumps(status))


def main():
    fire.Fire(CLI)


if __name__ == "__main__":
    main()<|MERGE_RESOLUTION|>--- conflicted
+++ resolved
@@ -157,9 +157,6 @@
     ):
         """Upload item to the registry"""
         author = CONFIG.get_user_name()
-<<<<<<< HEAD
-        self._registry.upload(Path(path), name, author, description, alias, details, True)
-=======
         self._registry.upload(
             Path(path),
             name,
@@ -169,7 +166,6 @@
             details,
             show_entry,
         )
->>>>>>> 8aa5ca9a
 
     def download(self, name: str):
         """Download item"""
