import json
import os
import shutil
import subprocess
import tarfile
import tempfile
import threading
from pathlib import Path
from typing import Dict, List

<<<<<<< HEAD
from jasnah.completion import InferenceRouter

=======
import psutil
from litellm import completion as litellm_completion
>>>>>>> 5d56328a

DELIMITER = '\n'
CHAT_FILENAME = 'chat.txt'
TERMINAL_FILENAME = 'terminal.txt'


class Environment(object):

    def __init__(self, path: str, agents: List['Agent'], config):
        self._path = path
        self._agents = agents
        self._done = False
        self._config = config
        self._inference = InferenceRouter(config)
        os.makedirs(self._path, exist_ok=True)
        os.chdir(self._path)
        open(os.path.join(self._path, CHAT_FILENAME), 'a').close()

    def add_message(self, role: str, message: str, filename: str=CHAT_FILENAME):
        with open(os.path.join(self._path, filename), 'a') as f:
            f.write(json.dumps({'role': role, 'content': message}) + DELIMITER)

    def list_messages(self, filename: str=CHAT_FILENAME):
        path = os.path.join(self._path, filename)

        if not os.path.exists(path):
            return []

        with open(path, 'r') as f:
            return [json.loads(message) for message in f.read().split(DELIMITER) if message]

    def list_files(self, path) -> List[str]:
        return os.listdir(path)

    def get_path(self) -> str:
        return self._path

    def read_file(self, filename: str) -> str:
        if not os.path.exists(os.path.join(self._path, filename)):
            return ''
        with open(os.path.join(self._path, filename), 'r') as f:
            return f.read()

    def write_file(self, filename: str, content: str):
        path = Path(self._path) / filename
        path.parent.mkdir(parents=True, exist_ok=True)
        with open(path, 'w') as f:
            f.write(content)

    def exec_command(self, command: str) -> Dict[str, str]:
        """Executes a command in the environment and logs the output."""
        if self._config.get('confirm_commands', True):
            yes_no = input('> Do you want to run the following command? (Y/n): ' + command)
            if yes_no != '' and yes_no.lower() != 'y':
                return {'command': command, 'returncode': 999, 'stdout': '', 'stderr': 'declined by user'}

        process = subprocess.Popen(command.split(' '), stdout=subprocess.PIPE, stderr=subprocess.PIPE, bufsize=0, universal_newlines=True)

        msg = ""

        def kill_process_tree(p):
            nonlocal msg
            msg = "Killing process due to timeout"

            process = psutil.Process(p.pid)
            for proc in process.children(recursive=True):
                proc.kill()
            process.kill()

        timer = threading.Timer(2, kill_process_tree, (process, ))
        timer.start()
        process.wait()
        timer.cancel()

        result = {'command': command, 'stdout': process.stdout.read(), 'stderr': process.stderr.read(), 'returncode': process.returncode, 'msg': msg}
        with open(os.path.join(self._path, TERMINAL_FILENAME), 'a') as f:
            f.write(json.dumps(result) + DELIMITER)
        return result

    def completions(self, model, messages, stream=False):
        """Returns all completions for given messages using the given model."""
        return self._inference.completions(model, messages, stream=stream)

    def completion(self, model: str, messages) -> str:
        """Returns a completion for the given messages using the given model."""
        return self.completions(model, messages).choices[0].message.content

    def call_agent(self, agent_path: str, task: str):
        """Calls agent with given task."""
        self._agents[agent_path].run(self, task=task)

    def get_agents(self) -> List['Agent']:
        """Returns list of agents available in environment."""
        return self._agents

    def is_done(self):
        return self._done

    def mark_done(self):
        self._done = True

    def save(self):
        """Save Environment to Registry."""
        with tempfile.NamedTemporaryFile( suffix='.tar.gz') as f:
            with tarfile.open(fileobj=f, mode='w:gz') as tar:
                tar.add(self._path, arcname='.')
            f.flush()
            f.seek(0)
            snapshot = f.read()
        return snapshot

    def load(self, snapshot: bytes):
        """Load Environment from Registry."""
        shutil.rmtree(self._path, ignore_errors=True)

        with tempfile.NamedTemporaryFile(suffix='.tar.gz') as f:
            f.write(snapshot)
            f.flush()
            f.seek(0)

            with tarfile.open(fileobj=f, mode='r:gz') as tar:
                tar.extractall(self._path)

    def __str__(self):
        return f'Environment({self._path})'

    def run_agent(self, task):
        self._agents[0].run(self, task=task)

    def set_next_actor(self, who):
        next_action_fn = os.path.join(self._path, '.next_action')

        with open(next_action_fn, 'w') as f:
            f.write(who)

    def run_interactive(self):
        """Run an interactive session within the given environment."""
        last_message_idx = 0
        def print_messages(last_message_idx):
            messages = self.list_messages()
            for item in messages[last_message_idx:]:
                print(f"[{item['role']}]: {item['content']}", flush=True)
            return len(messages)

        last_message_idx = print_messages(last_message_idx)

        while True:
            next_action_fn = os.path.join(self._path, '.next_action')
            if os.path.exists(next_action_fn):
                with open(next_action_fn) as f:
                    next_action = f.read().strip(' \n')
            else:
                # By default the user starts the conversation.
                next_action = 'user'

            next_is_user = next_action == 'user'

            if not next_is_user:
                messages = self.list_messages()
                new_message = None if not messages else messages[-1]['content']

                self.run_agent(new_message)

                last_message_idx = print_messages(last_message_idx)
                if self.is_done(): break

            else:
                new_message = input('> ')
                if new_message == 'exit': break
                self.add_message('user', new_message)

                self.set_next_actor('agent')

    def run_task(self, task: str, max_iterations: int = 1):
        """Runs a task within the given environment."""
        iteration = 0
        self.add_message('user', task)
        while iteration < max_iterations and not self.is_done():
            iteration += 1
            self._agents[0].run(self, task=task)<|MERGE_RESOLUTION|>--- conflicted
+++ resolved
@@ -8,13 +8,9 @@
 from pathlib import Path
 from typing import Dict, List
 
-<<<<<<< HEAD
+import psutil
+
 from jasnah.completion import InferenceRouter
-
-=======
-import psutil
-from litellm import completion as litellm_completion
->>>>>>> 5d56328a
 
 DELIMITER = '\n'
 CHAT_FILENAME = 'chat.txt'
