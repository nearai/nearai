--- conflicted
+++ resolved
@@ -138,11 +138,7 @@
             snapshot = f.read()
         return snapshot
 
-<<<<<<< HEAD
-    def save_to_registry(self, run_type: str, run_id: str, base_id: Optional[str|int] = None, run_name: Optional[str] = None):
-=======
-    def save_to_registry(self, run_type: str, run_id: str, base_id: Optional[Union[str,int]] = None):
->>>>>>> 30ad1a56
+    def save_to_registry(self, run_type: str, run_id: str, base_id: Optional[Union[str,int]] = None, run_name: Optional[str] = None):
         """Save Environment to Registry."""
         author = self._user_name
         if not author:
@@ -295,13 +291,9 @@
             self._agents[0].run(self, task=task)
 
         if record_run:
-<<<<<<< HEAD
             run_name = record_run if record_run and record_run is not "true" else None
             self.save_to_registry('task', run_id, base_id, run_name)
-=======
-            self.save_to_registry('task', run_id, base_id)
 
     def inspect(self):
         filename = Path(os.path.abspath(__file__)).parent / 'streamlit_inspect.py'
-        subprocess.call(['streamlit', 'run', filename, '--', self._path])
->>>>>>> 30ad1a56
+        subprocess.call(['streamlit', 'run', filename, '--', self._path])