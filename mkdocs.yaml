--- conflicted
+++ resolved
@@ -138,13 +138,10 @@
     - Login with NEAR: 'login.md'
     - Secrets: 'hub_secrets.md'
     - Contributing: 'contributing.md'
-<<<<<<< HEAD
+    - Decentralization: 'decentralization.md'
   - Assistants:
     - Overview: 'assistants/overview.md'
     - Integrate: 'assistants/integrate.md'
-=======
-    - Decentralization: 'decentralization.md'
->>>>>>> 5e683ef7
 plugins:
   - social
   - autorefs
