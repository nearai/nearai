site_name: NEAR AI
site_author: NEAR AI
site_description: NEAR AI Docs - Quickly build and deploy robust AI agents, models, benchmarks, and more.
repo_name: nearai
repo_url: https://github.com/nearai/nearai/
site_url: https://docs.near.ai/
edit_uri: edit/main/docs/
validation:
  omitted_files: warn
  absolute_links: warn
  unrecognized_links: warn
  anchors: ignore
  links:
    anchors: ignore
theme:
  name: material
  favicon: assets/images/favicon.ico
  icon:
    repo: fontawesome/brands/github
    edit: material/pencil
    view: material/eye
    theme:
    admonition:
      note: octicons/tag-16
      abstract: octicons/checklist-16
      info: octicons/info-16
      tip: octicons/squirrel-16
      success: octicons/check-16
      question: octicons/question-16
      warning: octicons/alert-16
      failure: octicons/x-circle-16
      danger: octicons/zap-16
      bug: octicons/bug-16
      example: octicons/beaker-16
      quote: octicons/quote-16
  features:
    - announce.dismiss
    - content.action.edit
    - content.action.view
    - content.code.annotate
    - content.code.copy
    - content.code.select
    - content.tabs.link
    - content.tooltips
    - header.autohide
    - navigation.expand
    - navigation.footer
    - navigation.indexes
    - navigation.instant
    - navigation.instant.prefetch
    - navigation.instant.progress
    - navigation.prune
    - navigation.expand
    - navigation.sections
    - navigation.tabs
    # - navigation.tabs.sticky
    - navigation.top
    - navigation.tracking
    - search.highlight
    - search.share
    - search.suggest
    - toc.follow
    # - toc.integrate
  palette:
    - scheme: default
      primary: black
      accent: indigo
      toggle:
        icon: material/brightness-7
        name: Switch to dark mode
    - scheme: slate
      primary: black
      accent: indigo
      toggle:
        icon: material/brightness-4
        name: Switch to light mode
  font:
    text: Roboto
    code: Roboto Mono
# Extensions
markdown_extensions:
  - abbr
  - admonition
  - pymdownx.details
  - attr_list
  - def_list
  - footnotes
  - md_in_html
  - toc:
      permalink: true
  - pymdownx.arithmatex:
      generic: true
  - pymdownx.betterem:
      smart_enable: all
  - pymdownx.caret
  - pymdownx.details
  - pymdownx.emoji:
      emoji_generator: !!python/name:material.extensions.emoji.to_svg
      emoji_index: !!python/name:material.extensions.emoji.twemoji
  - pymdownx.highlight:
      anchor_linenums: true
      line_spans: __span
      pygments_lang_class: true
  - pymdownx.inlinehilite
  - pymdownx.keys
  - pymdownx.mark
  - pymdownx.smartsymbols
  - pymdownx.snippets:
      auto_append:
        - includes/mkdocs.md
  - pymdownx.superfences:
      custom_fences:
        - name: mermaid
          class: mermaid
          format: !!python/name:pymdownx.superfences.fence_code_format
  - pymdownx.tabbed:
      alternate_style: true
      combine_header_slug: true
  - pymdownx.tasklist:
      custom_checkbox: true
  - pymdownx.arithmatex:
      generic: true

extra_javascript:
  - javascripts/katex.js
  - https://unpkg.com/katex@0/dist/katex.min.js
  - https://unpkg.com/katex@0/dist/contrib/auto-render.min.js

extra_css:
  - https://unpkg.com/katex@0/dist/katex.min.css
  - docs.css
nav:
  - Home:
      - Welcome To NEAR AI Docs: "index.md"
      - "cli.md"
      - Contributing: "contributing.md"
      - Decentralization: "decentralization.md"
      - Private & Verifiable AI: "private-ml-sdk.md"
  - Agents:
<<<<<<< HEAD
      - Building Agents:
          - Quickstart: "agents/quickstart.md"
          - "Agent Environment":
              - "agents/env/overview.md"
              - "agents/env/messages_files.md"
              - "agents/env/inference.md"
              - "agents/env/calling_other_agents.md"
              - "agents/env/tools.md"
              - Secrets & Variables: "agents/env/variables.md"
              - NEAR Blockchain: "agents/env/near.md"
          - Agent Registry: "agents/registry.md"
          - Core Features:
              - Threads: "agents/threads.md"
              - Inference (OpenAI): "inference.md"
              - Vector Stores (OpenAI): "vector-stores.md"
              - Benchmarks and Evaluations: "models/benchmarks_and_evaluations.md"
              - Local & Remote Runs: "agents/running.md"
          - Event-Driven Agents:
              - NEAR Event-Triggered Agents: "near_events.md"
              - Twitter (X) Triggered Agents: "agent_triggers.md"
      - Tutorials:
          - Documentation Agent (RAG):
              - Introduction: "tutorials/rag/introduction.md"
              - The Problem: "tutorials/rag/problem.md"
              - Vector Stores: "tutorials/rag/vector_store.md"
              - RAG Agent: "tutorials/rag/agent.md"
              - Chunking: "tutorials/rag/chunking.md"
              - Manual Embeddings: "tutorials/rag/embeddings.md"
=======
    - Building Agents:
      - Quickstart: 'agents/quickstart.md'
      - "Agent Environment":
        - 'agents/env/overview.md'
        - 'agents/env/messages_files.md'
        - 'agents/env/inference.md'
        - 'agents/env/calling_other_agents.md'
        - 'agents/env/tools.md'
        - Secrets & Variables: 'agents/env/variables.md'
        - NEAR Blockchain: 'agents/env/near.md'
      - Agent Registry: 'agents/registry.md'
      - Core Features:
        - Threads: 'agents/threads.md'
        - Vector Stores: 'agents/vector-stores.md'
        - Inference (OpenAI): 'inference.md'
        - Benchmarks and Evaluations: 'models/benchmarks_and_evaluations.md'
        - Local & Remote Runs: 'agents/running.md'
      - Event-Driven Agents:
        - NEAR Event-Triggered Agents: 'near_events.md'
        - Twitter (X) Triggered Agents: 'agent_triggers.md'
    - Tutorials:
      - Documentation Agent (RAG):
        - Introduction: 'tutorials/rag/introduction.md'
        - The Problem: 'tutorials/rag/problem.md'
        - Vector Stores: 'tutorials/rag/vector_store.md'
        - RAG Agent: 'tutorials/rag/agent.md'
        - Chunking: 'tutorials/rag/chunking.md'
        - Manual Embeddings: 'tutorials/rag/embeddings.md'
>>>>>>> 4b720b03
  - Models:
      - "models/home.md"
      - Fine-tuning: "models/fine_tuning.md"
      - Benchmarks and Evaluations: "models/benchmarks_and_evaluations.md"
  - Assistants:
      - Overview: "assistants/overview.md"
      - Integrate: "assistants/integrate.md"
  - API: "api.md"

plugins:
  - social
  - autorefs
  - search:
      separator: '[\s\u200b\-_,:!=\[\]()"`/]+|\.(?!\d)|&[lg]t;|(?!\b)(?=[A-Z][a-z])'
  - minify:
      minify_html: true
  - mkdocstrings:
      handlers:
        python:
          options:
            members_order: alphabetical
            allow_inspection: true
            show_bases: true
            show_submodules: true
  - redirects:
      redirect_maps:
        "agents/secrets.md": "agents/env/variables.md"<|MERGE_RESOLUTION|>--- conflicted
+++ resolved
@@ -3,7 +3,7 @@
 site_description: NEAR AI Docs - Quickly build and deploy robust AI agents, models, benchmarks, and more.
 repo_name: nearai
 repo_url: https://github.com/nearai/nearai/
-site_url: https://docs.near.ai/
+site_url: https://docs.near.ai/ 
 edit_uri: edit/main/docs/
 validation:
   omitted_files: warn
@@ -17,7 +17,7 @@
   favicon: assets/images/favicon.ico
   icon:
     repo: fontawesome/brands/github
-    edit: material/pencil
+    edit: material/pencil 
     view: material/eye
     theme:
     admonition:
@@ -62,18 +62,18 @@
     - toc.follow
     # - toc.integrate
   palette:
-    - scheme: default
-      primary: black
-      accent: indigo
-      toggle:
-        icon: material/brightness-7
-        name: Switch to dark mode
-    - scheme: slate
-      primary: black
-      accent: indigo
-      toggle:
-        icon: material/brightness-4
-        name: Switch to light mode
+      - scheme: default
+        primary: black 
+        accent: indigo
+        toggle:
+          icon: material/brightness-7
+          name: Switch to dark mode
+      - scheme: slate
+        primary: black
+        accent: indigo
+        toggle:
+          icon: material/brightness-4
+          name: Switch to light mode
   font:
     text: Roboto
     code: Roboto Mono
@@ -120,7 +120,7 @@
       custom_checkbox: true
   - pymdownx.arithmatex:
       generic: true
-
+      
 extra_javascript:
   - javascripts/katex.js
   - https://unpkg.com/katex@0/dist/katex.min.js
@@ -130,43 +130,13 @@
   - https://unpkg.com/katex@0/dist/katex.min.css
   - docs.css
 nav:
-  - Home:
-      - Welcome To NEAR AI Docs: "index.md"
-      - "cli.md"
-      - Contributing: "contributing.md"
-      - Decentralization: "decentralization.md"
-      - Private & Verifiable AI: "private-ml-sdk.md"
+  - Home: 
+    - Welcome To NEAR AI Docs: 'index.md'
+    - 'cli.md'
+    - Contributing: 'contributing.md'
+    - Decentralization: 'decentralization.md'
+    - Private & Verifiable AI: 'private-ml-sdk.md'
   - Agents:
-<<<<<<< HEAD
-      - Building Agents:
-          - Quickstart: "agents/quickstart.md"
-          - "Agent Environment":
-              - "agents/env/overview.md"
-              - "agents/env/messages_files.md"
-              - "agents/env/inference.md"
-              - "agents/env/calling_other_agents.md"
-              - "agents/env/tools.md"
-              - Secrets & Variables: "agents/env/variables.md"
-              - NEAR Blockchain: "agents/env/near.md"
-          - Agent Registry: "agents/registry.md"
-          - Core Features:
-              - Threads: "agents/threads.md"
-              - Inference (OpenAI): "inference.md"
-              - Vector Stores (OpenAI): "vector-stores.md"
-              - Benchmarks and Evaluations: "models/benchmarks_and_evaluations.md"
-              - Local & Remote Runs: "agents/running.md"
-          - Event-Driven Agents:
-              - NEAR Event-Triggered Agents: "near_events.md"
-              - Twitter (X) Triggered Agents: "agent_triggers.md"
-      - Tutorials:
-          - Documentation Agent (RAG):
-              - Introduction: "tutorials/rag/introduction.md"
-              - The Problem: "tutorials/rag/problem.md"
-              - Vector Stores: "tutorials/rag/vector_store.md"
-              - RAG Agent: "tutorials/rag/agent.md"
-              - Chunking: "tutorials/rag/chunking.md"
-              - Manual Embeddings: "tutorials/rag/embeddings.md"
-=======
     - Building Agents:
       - Quickstart: 'agents/quickstart.md'
       - "Agent Environment":
@@ -195,15 +165,14 @@
         - RAG Agent: 'tutorials/rag/agent.md'
         - Chunking: 'tutorials/rag/chunking.md'
         - Manual Embeddings: 'tutorials/rag/embeddings.md'
->>>>>>> 4b720b03
   - Models:
-      - "models/home.md"
-      - Fine-tuning: "models/fine_tuning.md"
-      - Benchmarks and Evaluations: "models/benchmarks_and_evaluations.md"
+    - 'models/home.md'
+    - Fine-tuning: 'models/fine_tuning.md'
+    - Benchmarks and Evaluations: 'models/benchmarks_and_evaluations.md'
   - Assistants:
-      - Overview: "assistants/overview.md"
-      - Integrate: "assistants/integrate.md"
-  - API: "api.md"
+    - Overview: 'assistants/overview.md'
+    - Integrate: 'assistants/integrate.md'
+  - API: 'api.md'
 
 plugins:
   - social
@@ -222,4 +191,4 @@
             show_submodules: true
   - redirects:
       redirect_maps:
-        "agents/secrets.md": "agents/env/variables.md"+        'agents/secrets.md': 'agents/env/variables.md'