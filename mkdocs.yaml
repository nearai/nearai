site_name: NearAI
site_author: NearAI Team
site_description: A lightweight library for structured outputs with LLMs. 
repo_name: nearai
repo_url: https://github.com/nearai/nearai/
site_url: https://docs.near.ai/ 
edit_uri: edit/main/docs/
validation:
  omitted_files: warn
  absolute_links: warn
  unrecognized_links: warn
  anchors: warn
theme:
  name: material
  favicon: assets/images/favicon.ico
  icon:
    repo: fontawesome/brands/github
    edit: material/pencil 
    view: material/eye
    theme:
    admonition:
      note: octicons/tag-16
      abstract: octicons/checklist-16
      info: octicons/info-16
      tip: octicons/squirrel-16
      success: octicons/check-16
      question: octicons/question-16
      warning: octicons/alert-16
      failure: octicons/x-circle-16
      danger: octicons/zap-16
      bug: octicons/bug-16
      example: octicons/beaker-16
      quote: octicons/quote-16
  features:
    - announce.dismiss
    - content.action.edit
    - content.action.view
    - content.code.annotate
    - content.code.copy
    - content.code.select
    - content.tabs.link
    - content.tooltips
    - header.autohide
    - navigation.expand
    - navigation.footer
    - navigation.indexes
    - navigation.instant
    - navigation.instant.prefetch
    - navigation.instant.progress
    - navigation.prune
    - navigation.expand
    - navigation.tabs
    # - navigation.tabs.sticky
    - navigation.top
    - navigation.tracking
    - search.highlight
    - search.share
    - search.suggest
    - toc.follow
    # - toc.integrate
  palette:
      - scheme: default
        primary: black 
        accent: indigo
        toggle:
          icon: material/brightness-7
          name: Switch to dark mode
      - scheme: slate
        primary: black
        accent: indigo
        toggle:
          icon: material/brightness-4
          name: Switch to light mode
  font:
    text: Roboto
    code: Roboto Mono
# Extensions
markdown_extensions:
  - abbr
  - admonition
  - pymdownx.details
  - attr_list
  - def_list
  - footnotes
  - md_in_html
  - toc:
      permalink: true
  - pymdownx.arithmatex:
      generic: true
  - pymdownx.betterem:
      smart_enable: all
  - pymdownx.caret
  - pymdownx.details
  - pymdownx.emoji:
      emoji_generator: !!python/name:material.extensions.emoji.to_svg
      emoji_index: !!python/name:material.extensions.emoji.twemoji
  - pymdownx.highlight:
      anchor_linenums: true
      line_spans: __span
      pygments_lang_class: true
  - pymdownx.inlinehilite
  - pymdownx.keys
  - pymdownx.mark
  - pymdownx.smartsymbols
  - pymdownx.snippets:
      auto_append:
        - includes/mkdocs.md
  - pymdownx.superfences:
      custom_fences:
        - name: mermaid
          class: mermaid
          format: !!python/name:pymdownx.superfences.fence_code_format
  - pymdownx.tabbed:
      alternate_style: true
      combine_header_slug: true
  - pymdownx.tasklist:
      custom_checkbox: true
  - pymdownx.arithmatex:
      generic: true
      
extra_javascript:
  - javascripts/katex.js
  - https://unpkg.com/katex@0/dist/katex.min.js
  - https://unpkg.com/katex@0/dist/contrib/auto-render.min.js

extra_css:
  - https://unpkg.com/katex@0/dist/katex.min.css
  - docs.css
nav:
  - Home: 
    - Welcome To NearAI Docs: 'index.md'
    - Contributing: 'contributing.md'
    - Decentralization: 'decentralization.md'
<<<<<<< HEAD
  - Agents:
    - Quickstart: 'agents/quickstart.md'
    - Registry: 'agents/registry.md'
    - Local & Remote Runs: 'agents/running.md'
    - Threads: 'agents/threads.md'
    - Environment:
      - 'agents/env/overview.md'
      - 'agents/env/messages_files.md'
      - 'agents/env/inference.md'
      - 'agents/env/calling_other_agents.md'
      - 'agents/env/tools.md'
      - 'agents/env/variables.md'
      - Secrets: 'agents/secrets.md'
    - Inference (OpenAI): 'inference.md'
    - Vector Stores (OpenAI): 'vector-stores.md'
    - Benchmarks and Evaluations: 'models/benchmarks_and_evaluations.md'
  - Models:
    - Fine-tuning: 'models/fine_tuning.md'
    - Benchmarks and Evaluations: 'models/benchmarks_and_evaluations.md'
=======
    - NEAR Event-Triggered Agents: 'near_events.md'
>>>>>>> 971cc0bf
  - Assistants:
    - Overview: 'assistants/overview.md'
    - Integrate: 'assistants/integrate.md'
  - API: 'api.md'

plugins:
  - social
  - autorefs
  - search:
      separator: '[\s\u200b\-_,:!=\[\]()"`/]+|\.(?!\d)|&[lg]t;|(?!\b)(?=[A-Z][a-z])'
  - minify:
      minify_html: true
  - mkdocstrings:
      handlers:
        python:
          options:
            members_order: alphabetical
            allow_inspection: true
            show_bases: true
            show_submodules: true<|MERGE_RESOLUTION|>--- conflicted
+++ resolved
@@ -131,7 +131,6 @@
     - Welcome To NearAI Docs: 'index.md'
     - Contributing: 'contributing.md'
     - Decentralization: 'decentralization.md'
-<<<<<<< HEAD
   - Agents:
     - Quickstart: 'agents/quickstart.md'
     - Registry: 'agents/registry.md'
@@ -148,12 +147,10 @@
     - Inference (OpenAI): 'inference.md'
     - Vector Stores (OpenAI): 'vector-stores.md'
     - Benchmarks and Evaluations: 'models/benchmarks_and_evaluations.md'
+    - NEAR Event-Triggered Agents: 'near_events.md'
   - Models:
     - Fine-tuning: 'models/fine_tuning.md'
     - Benchmarks and Evaluations: 'models/benchmarks_and_evaluations.md'
-=======
-    - NEAR Event-Triggered Agents: 'near_events.md'
->>>>>>> 971cc0bf
   - Assistants:
     - Overview: 'assistants/overview.md'
     - Integrate: 'assistants/integrate.md'
