--- conflicted
+++ resolved
@@ -136,10 +136,9 @@
     - Decentralization: 'decentralization.md'
     - Private & Verifiable AI: 'private-ml-sdk.md'
   - Agents:
-<<<<<<< HEAD
-    - "":
+    - Building Agents:
       - Quickstart: 'agents/quickstart.md'
-      - Registry: 'agents/registry.md'
+      - Agent Registry: 'agents/registry.md'
       - Local & Remote Runs: 'agents/running.md'
       - Threads: 'agents/threads.md'
       - "Environment":
@@ -151,11 +150,11 @@
         - 'agents/env/variables.md'
         - 'agents/env/near.md'
         - Secrets: 'agents/secrets.md'
-        - Inference (OpenAI): 'inference.md'
-        - Vector Stores (OpenAI): 'vector-stores.md'
-        - Benchmarks and Evaluations: 'models/benchmarks_and_evaluations.md'
-        - NEAR Event-Triggered Agents: 'near_events.md'
-        - Twitter (X) Triggered Agents: 'agent_triggers.md'
+      - Inference (OpenAI): 'inference.md'
+      - Vector Stores (OpenAI): 'vector-stores.md'
+      - Benchmarks and Evaluations: 'models/benchmarks_and_evaluations.md'
+      - NEAR Event-Triggered Agents: 'near_events.md'
+      - Twitter (X) Triggered Agents: 'agent_triggers.md'
     - Tutorials:
       - Documentation Agent:
         - Introduction: 'tutorials/rag/introduction.md'
@@ -164,27 +163,6 @@
         - RAG Agent: 'tutorials/rag/agent.md'
         - Chunking: 'tutorials/rag/chunking.md'
         - Manual Embeddings: 'tutorials/rag/embeddings.md'
-
-=======
-    - Quickstart: 'agents/quickstart.md'
-    - Agent Registry: 'agents/registry.md'
-    - Local & Remote Runs: 'agents/running.md'
-    - Threads: 'agents/threads.md'
-    - Environment:
-      - 'agents/env/overview.md'
-      - 'agents/env/messages_files.md'
-      - 'agents/env/inference.md'
-      - 'agents/env/calling_other_agents.md'
-      - 'agents/env/tools.md'
-      - 'agents/env/variables.md'
-      - 'agents/env/near.md'
-      - Secrets: 'agents/secrets.md'
-    - Inference (OpenAI): 'inference.md'
-    - Vector Stores (OpenAI): 'vector-stores.md'
-    - Benchmarks and Evaluations: 'models/benchmarks_and_evaluations.md'
-    - NEAR Event-Triggered Agents: 'near_events.md'
-    - Twitter (X) Triggered Agents: 'agent_triggers.md'
->>>>>>> b87010ad
   - Models:
     - Fine-tuning: 'models/fine_tuning.md'
     - Benchmarks and Evaluations: 'models/benchmarks_and_evaluations.md'
