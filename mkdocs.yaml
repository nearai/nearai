--- conflicted
+++ resolved
@@ -150,13 +150,10 @@
     - Vector Stores (OpenAI): 'vector-stores.md'
     - Benchmarks and Evaluations: 'models/benchmarks_and_evaluations.md'
     - NEAR Event-Triggered Agents: 'near_events.md'
-<<<<<<< HEAD
     - Twitter (X) Triggered Agents: 'agent_triggers.md'
-=======
   - Models:
     - Fine-tuning: 'models/fine_tuning.md'
     - Benchmarks and Evaluations: 'models/benchmarks_and_evaluations.md'
->>>>>>> 3b72a3c4
   - Assistants:
     - Overview: 'assistants/overview.md'
     - Integrate: 'assistants/integrate.md'
