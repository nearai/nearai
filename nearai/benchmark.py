import concurrent.futures
import json
from dataclasses import dataclass
from functools import partial
from itertools import islice
from typing import Any, Callable, Dict, Optional, Tuple, Union

from datasets import Dataset, DatasetDict  # type: ignore[attr-defined]
from tqdm import tqdm

from nearai.db import db
from nearai.solvers import SolverScoringMethod, SolverStrategy


@dataclass
class DatasetInfo:
    name: str
    subset: Optional[str]
    dataset: Union[Dataset, DatasetDict]

    def get_dataset(self) -> Dataset:  # noqa: D102
        if isinstance(self.dataset, DatasetDict):
            assert self.subset is not None, f"Subset must be: {', '.join(self.dataset.keys())}"
            return self.dataset[self.subset]
        elif isinstance(self.dataset, Dataset):
            return self.dataset
        else:
            raise ValueError(f"Expected a Dataset or DatasetDict, got {type(self.dataset)}")


class BenchmarkExecutor:
<<<<<<< HEAD
    def __init__(
        self, dataset_info: DatasetInfo, solver_strategy: SolverStrategy, benchmark_id: int
    ):
=======
    def __init__(self, dataset_info: DatasetInfo, solver_strategy: SolverStrategy, benchmark_id: int):  # noqa: D107
>>>>>>> ed13e560
        self.dataset_info = dataset_info
        self.solver_strategy = solver_strategy
        self.benchmark_id = benchmark_id

<<<<<<< HEAD
    def run(self, progress: bool = True, max_concurrent: int = 1) -> None:
        data_tasks = (
            self.dataset_info.get_dataset()
            if self.solver_strategy.scoring_method != SolverScoringMethod.Custom
            else self.solver_strategy.get_custom_tasks()
        )
=======
    def run(self, progress: bool = True, max_concurrent: int = 32) -> None:  # noqa: D102
        dataset = self.dataset_info.get_dataset()
>>>>>>> ed13e560

        cache_map: Dict[SolverScoringMethod, Callable[[], Any]] = {
            SolverScoringMethod.TrueOrFalseList: lambda: db.get_benchmark_status(self.benchmark_id),
            SolverScoringMethod.Custom: lambda: db.get_benchmark_results(self.benchmark_id),
        }

<<<<<<< HEAD
        cache = cache_map[self.solver_strategy.scoring_method]()
=======
        correct = 0
        remaining = len(dataset)
        with concurrent.futures.ThreadPoolExecutor() as executor:
            task_ctor = partial(
                solve_task, benchmark_id=self.benchmark_id, cache=cache, solve_fn=self.solver_strategy.solve
            )
            tasks = iter(executor.submit(task_ctor, index=index, datum=datum) for index, datum in enumerate(dataset))
>>>>>>> ed13e560

        n_true_results = 0
        remaining = len(data_tasks)
        with concurrent.futures.ThreadPoolExecutor() as executor:
            task_ctor = partial(
                solve_task,
                benchmark_id=self.benchmark_id,
                cache=cache,
                solve_fn=self.solver_strategy.solve,
            )
            tasks = iter(
                executor.submit(task_ctor, index=index, datum=datum)
                for index, datum in enumerate(data_tasks)
            )

            total = len(data_tasks)
            bar = tqdm(total=total, disable=not progress)
            futures = list(islice(tasks, max_concurrent))
            while futures:
                completed, ongoing_futures = concurrent.futures.wait(
                    futures, return_when=concurrent.futures.FIRST_COMPLETED
                )
                futures = list(ongoing_futures)
                for completed_future in completed:
                    bar.update(1)
                    remaining -= 1

                    result = completed_future.result()
                    status = result
                    info = ""
                    if isinstance(result, tuple):
                        status, info = result
                    if status:
                        n_true_results += 1
                    if self.solver_strategy.scoring_method == SolverScoringMethod.TrueOrFalseList:
                        bar.set_description(
                            f"Correct/Seen - {n_true_results}/{total - remaining} - {n_true_results/(total - remaining):.2%}"
                        )
                    elif info != "":
                        print(info)

                    try:
                        next_task = next(tasks)
                        futures.append(next_task)
                    except StopIteration:
                        continue

        if self.solver_strategy.scoring_method == SolverScoringMethod.TrueOrFalseList:
            print(f"Final score: {n_true_results}/{total} - {n_true_results/total:.2%}")


def solve_task(
    benchmark_id: int,
<<<<<<< HEAD
    cache: Union[Dict[int, bool], Dict[int, Tuple[bool, str]]],
    solve_fn: Callable[[Any], Union[bool, Tuple[bool, Any]]],
    index: int,
    datum: Any,
):
=======
    cache: Dict[int, bool],
    solve_fn: Callable[[Any], Union[bool, Tuple[bool, Any]]],
    index: int,
    datum: Any,
) -> Union[bool, Tuple[bool, Any]]:
>>>>>>> ed13e560
    if index in cache:
        return cache[index]

    result = solve_fn(datum)
    status = result
    info = ""

    if isinstance(result, tuple):
        status, info = result

    # db.update_benchmark_result(benchmark_id, index, status, json.dumps(info))

    return result<|MERGE_RESOLUTION|>--- conflicted
+++ resolved
@@ -29,45 +29,24 @@
 
 
 class BenchmarkExecutor:
-<<<<<<< HEAD
-    def __init__(
-        self, dataset_info: DatasetInfo, solver_strategy: SolverStrategy, benchmark_id: int
-    ):
-=======
     def __init__(self, dataset_info: DatasetInfo, solver_strategy: SolverStrategy, benchmark_id: int):  # noqa: D107
->>>>>>> ed13e560
         self.dataset_info = dataset_info
         self.solver_strategy = solver_strategy
         self.benchmark_id = benchmark_id
 
-<<<<<<< HEAD
-    def run(self, progress: bool = True, max_concurrent: int = 1) -> None:
+    def run(self, progress: bool = True, max_concurrent: int = 1) -> None:  # noqa: D102
         data_tasks = (
             self.dataset_info.get_dataset()
             if self.solver_strategy.scoring_method != SolverScoringMethod.Custom
             else self.solver_strategy.get_custom_tasks()
         )
-=======
-    def run(self, progress: bool = True, max_concurrent: int = 32) -> None:  # noqa: D102
-        dataset = self.dataset_info.get_dataset()
->>>>>>> ed13e560
 
         cache_map: Dict[SolverScoringMethod, Callable[[], Any]] = {
             SolverScoringMethod.TrueOrFalseList: lambda: db.get_benchmark_status(self.benchmark_id),
             SolverScoringMethod.Custom: lambda: db.get_benchmark_results(self.benchmark_id),
         }
 
-<<<<<<< HEAD
         cache = cache_map[self.solver_strategy.scoring_method]()
-=======
-        correct = 0
-        remaining = len(dataset)
-        with concurrent.futures.ThreadPoolExecutor() as executor:
-            task_ctor = partial(
-                solve_task, benchmark_id=self.benchmark_id, cache=cache, solve_fn=self.solver_strategy.solve
-            )
-            tasks = iter(executor.submit(task_ctor, index=index, datum=datum) for index, datum in enumerate(dataset))
->>>>>>> ed13e560
 
         n_true_results = 0
         remaining = len(data_tasks)
@@ -121,19 +100,11 @@
 
 def solve_task(
     benchmark_id: int,
-<<<<<<< HEAD
     cache: Union[Dict[int, bool], Dict[int, Tuple[bool, str]]],
     solve_fn: Callable[[Any], Union[bool, Tuple[bool, Any]]],
     index: int,
     datum: Any,
-):
-=======
-    cache: Dict[int, bool],
-    solve_fn: Callable[[Any], Union[bool, Tuple[bool, Any]]],
-    index: int,
-    datum: Any,
 ) -> Union[bool, Tuple[bool, Any]]:
->>>>>>> ed13e560
     if index in cache:
         return cache[index]
 
