--- conflicted
+++ resolved
@@ -70,16 +70,6 @@
             example_problems=example_problems,
             challenge_problem=datum,
         )
-<<<<<<< HEAD
-        completion_response: ChatCompletion = self.completion_fn(  # type: ignore
-            self.model,
-            messages=[
-                {"role": "system", "content": base_prompt},
-            ],
-            temperature=0.0,
-            n=1,
-            stop=["<|eot_id|>"],
-=======
         completion_response = cast(
             ModelResponse,
             self.completion_fn(
@@ -88,8 +78,9 @@
                     {"role": "system", "content": base_prompt},
                 ],
                 temperature=0.0,
+                n=1,
+                stop=["<|eot_id|>"],
             ),
->>>>>>> ed13e560
         )
         response = str(cast(List[Choices], completion_response.choices)[0].message.content)
 
@@ -100,16 +91,6 @@
             function_name=function_name,
             answer_text=response,
         )
-<<<<<<< HEAD
-        completion_response = self.completion_fn(  # type: ignore
-            self.model,
-            messages=[
-                {"role": "system", "content": extract_answer_prompt},
-            ],
-            temperature=0.0,
-            n=1,
-            stop=["<|eot_id|>"],
-=======
         completion_response = cast(
             ModelResponse,
             self.completion_fn(
@@ -118,8 +99,9 @@
                     {"role": "system", "content": extract_answer_prompt},
                 ],
                 temperature=0.0,
+                n=1,
+                stop=["<|eot_id|>"],
             ),
->>>>>>> ed13e560
         )
         response = str(cast(List[Choices], completion_response.choices)[0].message.content)
 
