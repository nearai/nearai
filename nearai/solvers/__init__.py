import os
import random
import time
from abc import ABC, ABCMeta, abstractmethod
from enum import Enum
from typing import Any, Dict, List, Optional, Tuple, Union, cast

from litellm import Choices, ModelResponse
from litellm.types.completion import ChatCompletionMessageParam
from shared.client_config import ClientConfig
from shared.inference_client import InferenceClient
from shared.provider_models import get_provider_namespaced_model

from nearai.agents.agent import Agent
from nearai.agents.environment import Environment
from nearai.agents.local_runner import LocalRunner
from nearai.config import CONFIG


class SolverScoringMethod(Enum):
    # Scores each question with 'True' or 'False'.
    TrueOrFalseList = "TrueOrFalseList"
    # Custom dataset with custom answers.
    Custom = "Custom"


class SolverStrategyClassProperty:
    def __init__(self, fget):
        self.fget = fget

    def __get__(self, _owner_self, owner_cls):
        return self.fget(owner_cls)


class SolverStrategyMeta(ABCMeta):
    """Metaclass that automatically registers subclasses in the SolverStrategyRegistry."""

    def __new__(cls, name: str, bases: tuple, namespace: dict) -> Any:
        new_class = super().__new__(cls, name, bases, namespace)
        if bases != (ABC,):  # Avoid registering the abstract base class itself
            SolverStrategyRegistry[new_class.__name__] = new_class  # type: ignore
        return new_class


class SolverInferenceSession:
    def __init__(
        self, agent_obj, model_full_path, client, evaluation_name, shell_execution_deny_all, shell_execution_allow_all
    ):
        self.agent_obj = agent_obj
        self.model_full_path = model_full_path
        self.client = client
        self.evaluation_name = evaluation_name
        self.path = ""
        self.env = None
        self.messages: List[ChatCompletionMessageParam] = []
<<<<<<< HEAD
        self.steps_per_task = 1
        self.max_iterations = 10
=======
        self.shell_execution_deny_all = shell_execution_deny_all
        self.shell_execution_allow_all = shell_execution_allow_all
>>>>>>> 07247a96

    def start_inference_session(self, task_id: str) -> "SolverInferenceSession":
        if self.agent_obj:
            self.path = os.path.join(
                "/tmp",
                self.evaluation_name,
                task_id,
                str(int(time.time() * 1000)),
                str(random.randint(0, 1000)),
            )
            self.env = Environment(
                self.path,
                [self.agent_obj],
                self.client,
                print_system_log=False,
                approvals={"confirm_execution": self.confirm_execution},
            )
        return self

<<<<<<< HEAD
    def confirm_execution(self, _command):
        return True
=======
    def confirm_execution(self, command: str) -> bool:
        if self.shell_execution_deny_all:
            return False
        if self.shell_execution_allow_all:
            print(f"Shell command running: {command}")
            return True
        yes_no = input("> Do you approve running the following command? (y/n): " + command)
        return yes_no.lower() == "y"
>>>>>>> 07247a96

    def add_system_message(self, message: str) -> None:
        if self.env:
            self.env.add_message(role="system", message=message)
        else:
            self.messages.append({"role": "system", "content": message})

    def run_task(self, task: str) -> str:
        if self.env:
            self.env.run(task, max_iterations=1)
<<<<<<< HEAD
            num_iterations = 1
            num_steps = 0
            while not self.env.is_done() and num_iterations < self.max_iterations:
                messages = self.env.list_messages()
                num_messages = len(messages)
                last_message = messages[num_messages - 1]
                if last_message["role"] == "assistant":
                    num_steps = num_steps + 1
                    if num_steps == self.steps_per_task:
                        break
                self.env.run(max_iterations=1)
                num_iterations = num_iterations + 1

            output = ""
            messages = self.env.list_messages()
            for message in messages:
                print(f"[{message["role"]}] {message["content"]}")
                if message["role"] == "assistant":
                    output = message["content"]

            return output
=======
            output = []
            messages = self.env.list_messages()
            for message in reversed(messages):
                if message["role"] == "user":
                    break
                if message["role"] == "assistant":
                    output.append(message["content"])

            return "\n".join(reversed(output))
>>>>>>> 07247a96
        else:
            self.messages.append({"role": "user", "content": task})
            completion_response = cast(
                ModelResponse,
                self.client.completions(
                    model=self.model_full_path,
                    messages=self.messages,
                    temperature=0.0,
                ),
            )
            response_content = str(cast(List[Choices], completion_response.choices)[0].message.content)
            self.messages.append({"role": "assistant", "content": response_content})
            return response_content

    def __del__(self):
        if self.env:
            self.env.clear_temp_agent_files()


class SolverStrategy(ABC, metaclass=SolverStrategyMeta):
    """Abstract class for solver strategies."""

    def __init__(self, model: str = "", agent: str = "") -> None:
        client_config = ClientConfig(base_url=CONFIG.nearai_hub.base_url, auth=CONFIG.auth)
        self.client = InferenceClient(client_config)
        assert model != "" or agent != ""

        self.provider = ""
        self.model_namespace = ""
        self.model_full_path = ""
        self.model_name = ""
        if model != "":
            self.provider, self.model_full_path = self.client.provider_models.match_provider_model(model)
            self.provider, namespaced_model = get_provider_namespaced_model(self.model_full_path, self.provider)
            self.model_namespace = namespaced_model.namespace
            self.model_name = namespaced_model.name

        self.agent_obj = None
        if agent != "":
            self.agent_obj = LocalRunner.load_agent(agent)
            self.agent_obj.model_temperature = 0.0
            if self.model_full_path != "":
                self.agent_obj.model = self.model_full_path
            if self.provider != "":
                self.agent_obj.model_provider = self.provider

        self.shell_execution_deny_all = False
        self.shell_execution_allow_all = False

    @property
    def name(self) -> str:
        """Returns the name of the solver strategy."""
        return type(self).__name__

    @SolverStrategyClassProperty
    def scoring_method(self) -> SolverScoringMethod:
        return SolverScoringMethod.TrueOrFalseList

    @abstractmethod
    def evaluation_name(self) -> str:
        """Returns a unique name for (benchmark, solver) tuple, e.g. 'mbpp' or 'live_bench' or 'mmlu-5-shot'."""
        ...

    @abstractmethod
    def compatible_datasets(self) -> List[str]:
        """Returns the list of datasets that the solver strategy is compatible with."""
        ...

    def model_metadata(self) -> Optional[Dict[str, Any]]:
        """Returns model metadata that is evaluated or used by an agent."""
        if self.model_name != "":
            return {"name": self.model_name}
        return {"name": cast(Agent, self.agent_obj).model}

    def agent_metadata(self) -> Optional[Dict[str, Any]]:
        """Returns agent metadata that is evaluated."""
        if self.agent_obj:
            return cast(Agent, self.agent_obj).metadata
        return None

    def evaluated_entry_namespace(self) -> str:
        """Returns namespace of a model or agent to be evaluated."""
        if self.agent_obj:
            return self.agent_obj.namespace
        return self.model_namespace

    def model_provider(self) -> str:
        """Returns model provider."""
        if self.provider != "":
            return self.provider
        return cast(Agent, self.agent_obj).model_provider

    @abstractmethod
    def solve(self, datum: dict) -> Union[bool, Tuple[bool, Any]]:
        """Solves the task for the given datum."""
        ...

    def get_custom_tasks(self) -> List[dict]:
        """Custom tasks for custom benchmark."""
        if self.scoring_method == SolverScoringMethod.Custom:
            raise NotImplementedError("get_custom_tasks must be implemented for Custom scoring method")
        else:
            raise AttributeError("get_custom_tasks is only applicable for Custom scoring method")

    def get_evaluation_metrics(self, tasks_results: List[Tuple[bool, Any]]) -> Dict[str, Any]:
        """Given results for all datums, returns evaluation metrics.

        Not used by TrueOrFalseList scoring method.
        Do not prepend with evaluation_name. If hierarchical, use slashes /.
        Expected metrics is a dict of scores, e.g.: {"average": <val>, "group/coding": <val>}.
        """
        raise NotImplementedError("get_evaluation_metrics not implemented")

    def start_inference_session(self, task_id: str) -> SolverInferenceSession:
        return SolverInferenceSession(
            self.agent_obj,
            self.model_full_path,
            self.client,
            self.evaluation_name(),
            self.shell_execution_deny_all,
            self.shell_execution_allow_all,
        ).start_inference_session(task_id)


SolverStrategyRegistry: Dict[str, SolverStrategy] = {}

from nearai.solvers.ddot_v0_solver import DDOTSV0Solver  # noqa: E402
from nearai.solvers.gsm8k_solver import GSM8KSolverStrategy  # noqa: E402
from nearai.solvers.hellaswag_solver import HellaswagSolverStrategy  # noqa: E402
from nearai.solvers.livebench_solver import LiveBenchSolverStrategy  # noqa: E402
from nearai.solvers.mbpp_solver import MBPPSolverStrategy  # noqa: E402
from nearai.solvers.mmlu_solver import MMLUSolverStrategy  # noqa: E402
from nearai.solvers.shell_benchmark_solver import ShellBenchmarkSolverStrategy  # noqa: E402

__all__ = [
    "SolverStrategyRegistry",
    "DDOTSV0Solver",
    "MBPPSolverStrategy",
    "MMLUSolverStrategy",
    "HellaswagSolverStrategy",
    "LiveBenchSolverStrategy",
    "GSM8KSolverStrategy",
    "ShellBenchmarkSolverStrategy",
]<|MERGE_RESOLUTION|>--- conflicted
+++ resolved
@@ -53,13 +53,8 @@
         self.path = ""
         self.env = None
         self.messages: List[ChatCompletionMessageParam] = []
-<<<<<<< HEAD
-        self.steps_per_task = 1
-        self.max_iterations = 10
-=======
         self.shell_execution_deny_all = shell_execution_deny_all
         self.shell_execution_allow_all = shell_execution_allow_all
->>>>>>> 07247a96
 
     def start_inference_session(self, task_id: str) -> "SolverInferenceSession":
         if self.agent_obj:
@@ -79,10 +74,6 @@
             )
         return self
 
-<<<<<<< HEAD
-    def confirm_execution(self, _command):
-        return True
-=======
     def confirm_execution(self, command: str) -> bool:
         if self.shell_execution_deny_all:
             return False
@@ -91,7 +82,6 @@
             return True
         yes_no = input("> Do you approve running the following command? (y/n): " + command)
         return yes_no.lower() == "y"
->>>>>>> 07247a96
 
     def add_system_message(self, message: str) -> None:
         if self.env:
@@ -102,29 +92,6 @@
     def run_task(self, task: str) -> str:
         if self.env:
             self.env.run(task, max_iterations=1)
-<<<<<<< HEAD
-            num_iterations = 1
-            num_steps = 0
-            while not self.env.is_done() and num_iterations < self.max_iterations:
-                messages = self.env.list_messages()
-                num_messages = len(messages)
-                last_message = messages[num_messages - 1]
-                if last_message["role"] == "assistant":
-                    num_steps = num_steps + 1
-                    if num_steps == self.steps_per_task:
-                        break
-                self.env.run(max_iterations=1)
-                num_iterations = num_iterations + 1
-
-            output = ""
-            messages = self.env.list_messages()
-            for message in messages:
-                print(f"[{message["role"]}] {message["content"]}")
-                if message["role"] == "assistant":
-                    output = message["content"]
-
-            return output
-=======
             output = []
             messages = self.env.list_messages()
             for message in reversed(messages):
@@ -134,7 +101,6 @@
                     output.append(message["content"])
 
             return "\n".join(reversed(output))
->>>>>>> 07247a96
         else:
             self.messages.append({"role": "user", "content": task})
             completion_response = cast(
