--- conflicted
+++ resolved
@@ -102,9 +102,6 @@
     "MBPPSolverAgent",
     "MMLUSolverStrategy",
     "HellaswagSolverStrategy",
-<<<<<<< HEAD
     "LiveBenchSolverStrategy",
-=======
     "GSM8KSolverStrategy",
->>>>>>> b360e2ae
 ]