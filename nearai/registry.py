--- conflicted
+++ resolved
@@ -186,10 +186,7 @@
             plain_metadata: Dict[str, Any] = json.load(f)
 
         namespace = get_namespace(local_path)
-<<<<<<< HEAD
-=======
         name = plain_metadata.pop("name")
->>>>>>> 72cb2f8a
 
         entry_location = EntryLocation.model_validate(
             dict(
