import json
from pathlib import Path
<<<<<<< HEAD
from typing import Any, List, Optional, Union

import boto3
from mypy_boto3_s3.client import S3Client
=======
from shutil import copyfileobj
from typing import Any, Dict, List, Optional, Union

from openapi_client import EntryLocation, EntryMetadata, EntryMetadataInput
from openapi_client.api.registry_api import (
    BodyDownloadFileV1RegistryDownloadFilePost,
    BodyDownloadMetadataV1RegistryDownloadMetadataPost,
    BodyListFilesV1RegistryListFilesPost,
    BodyUploadMetadataV1RegistryUploadMetadataPost,
    RegistryApi,
)
from openapi_client.exceptions import BadRequestException, NotFoundException
>>>>>>> ec683621
from tqdm import tqdm

# Note: We should import nearai.config on this file to make sure the method setup_api_client is called at least once
#       before creating RegistryApi object. This is because setup_api_client sets the default configuration for the
#       API client that is used by Registry API.
from nearai.config import CONFIG, DATA_FOLDER
from nearai.lib import _check_metadata, parse_location


class Registry:
    def __init__(self):
        """Create Registry object to interact with the registry programmatically."""
        self.download_folder = DATA_FOLDER / "registry"
        self.api = RegistryApi()

        if not self.download_folder.exists():
            self.download_folder.mkdir(parents=True, exist_ok=True)

    def update(self, entry_location: EntryLocation, metadata: EntryMetadataInput) -> Dict[str, Any]:
        """Update metadata of a entry in the registry."""
        result = self.api.upload_metadata_v1_registry_upload_metadata_post(
            BodyUploadMetadataV1RegistryUploadMetadataPost(metadata=metadata, entry_location=entry_location)
        )
        return result

    def info(self, entry_location: EntryLocation) -> Optional[EntryMetadata]:
        """Get metadata of a entry in the registry."""
        try:
            return self.api.download_metadata_v1_registry_download_metadata_post(
                BodyDownloadMetadataV1RegistryDownloadMetadataPost.from_dict(dict(entry_location=entry_location))
            )
        except NotFoundException:
            return None

    def upload_file(self, entry_location: EntryLocation, local_path: Path, path: Path) -> bool:
        """Upload a file to the registry."""
        with open(local_path, "rb") as file:
            data = file.read()

            try:
                self.api.upload_file_v1_registry_upload_file_post(
                    path=str(path),
                    file=data,
                    namespace=entry_location.namespace,
                    name=entry_location.name,
                    version=entry_location.version,
                )
                return True
            except BadRequestException as e:
                if isinstance(e.body, str) and "already exists" in e.body:
                    return False

                raise e

    def download_file(self, entry_location: EntryLocation, path: Path, local_path: Path):
        """Download a file from the registry."""
        result = self.api.download_file_v1_registry_download_file_post_without_preload_content(
            BodyDownloadFileV1RegistryDownloadFilePost.from_dict(
                dict(
                    entry_location=entry_location,
                    path=str(path),
                )
            )
        )

        local_path.parent.mkdir(parents=True, exist_ok=True)

        with open(local_path, "wb") as f:
            copyfileobj(result, f)

    def download(
        self,
        entry_location: Union[str, EntryLocation],
        force: bool = False,
        show_progress: bool = False,
    ) -> Path:
        """Download entry from the registry locally."""
        if isinstance(entry_location, str):
            entry_location = parse_location(entry_location)

        files = registry.list_files(entry_location)

        download_path = (
            DATA_FOLDER / "registry" / entry_location.namespace / entry_location.name / entry_location.version
        )

        if download_path.exists():
            if not force:
                print(f"Entry {entry_location} already exists at {download_path}. Use --force to overwrite the entry.")
                return download_path

        download_path.mkdir(parents=True, exist_ok=True)

        metadata = registry.info(entry_location)

        if metadata is None:
            raise ValueError(f"Entry {entry_location} not found.")

        metadata_path = download_path / "metadata.json"
        with open(metadata_path, "w") as f:
            f.write(metadata.model_dump_json(indent=2))

        for file in (pbar := tqdm(files, disable=not show_progress)):
            pbar.set_description(file)
            registry.download_file(entry_location, file, download_path / file)

        return download_path

    def upload(
        self,
        local_path: Path,
        metadata: Optional[EntryMetadata] = None,
        show_progress: bool = False,
    ) -> EntryLocation:
        """Upload entry to the registry.

        If metadata is provided it will overwrite the metadata in the directory,
        otherwise it will use the metadata.json found on the root of the directory.
        """
        path = Path(local_path).absolute()

        if CONFIG.auth is None:
            print("Please login with `nearai login`")
            exit(1)

        metadata_path = path / "metadata.json"

        if metadata is not None:
            with open(metadata_path, "w") as f:
                f.write(metadata.model_dump_json(indent=2))

        _check_metadata(metadata_path)

        with open(metadata_path) as f:
            plain_metadata: Dict[str, Any] = json.load(f)

        namespace = CONFIG.auth.account_id

<<<<<<< HEAD
        db.remove_tag(registry_id=entry.id, tag=tag)

    def upload(  # noqa: D102
        self,
        *,
        path: Optional[Path] = None,
        file_obj: Optional[Any] = None,
        s3_path: str,
        author: str,
        description: Optional[str],
        name: Optional[str],
        details: Optional[dict],
        show_entry: bool,
        tags: List[str],
    ) -> int:
        assert path or file_obj, "Either path or file_obj must be provided"
        if path:
            assert path.exists(), "Path does not exist"

        prefix = os.path.join(CONFIG.s3_prefix, s3_path)

        if self.exists_in_s3(s3_path):
            raise ValueError(f"{prefix} already exists in S3")

        registry_id = self.add(
            s3_path=s3_path,
            name=name,
            author=author,
            description=description,
            details=details,
            show_entry=show_entry,
            tags=tags,
=======
        entry_location = EntryLocation.model_validate(
            dict(
                namespace=namespace,
                name=plain_metadata.pop("name"),
                version=plain_metadata.pop("version"),
            )
>>>>>>> ec683621
        )

        entry_metadata = EntryMetadataInput.model_validate(plain_metadata)
        registry.update(entry_location, entry_metadata)

<<<<<<< HEAD
        if path:
            if path.is_file():
                upload_file(s3_client, os.path.join(prefix, path.name), path)

            elif path.is_dir():
                for root, _, files in os.walk(path):
                    for filename in files:
                        # Construct full local path
                        local_path = os.path.join(root, filename)

                        # Construct relative path for S3
                        relative_path = os.path.relpath(local_path, path)
                        s3_path = os.path.join(prefix, relative_path)

                        upload_file(s3_client, s3_path, Path(local_path))
        elif file_obj:
            with file_obj.file as f:
                s3_client.upload_fileobj(f, CONFIG.s3_bucket, os.path.join(prefix, file_obj.filename))

        return registry_id
=======
        all_files = []
        total_size = 0

        # Traverse all files in the directory `path`
        for file in path.rglob("*"):
            if not file.is_file():
                continue

            relative = file.relative_to(path)

            # Don't upload metadata file.
            if file == metadata_path:
                continue
>>>>>>> ec683621

            # Don't upload backup files.
            if file.name.endswith("~"):
                continue

            # Don't upload configuration files.
            if relative.parts[0] == ".nearai":
                continue

            size = file.stat().st_size
            total_size += size

            all_files.append((file, relative, size))

        pbar = tqdm(total=total_size, unit="B", unit_scale=True, disable=not show_progress)
        for file, relative, size in all_files:
            registry.upload_file(entry_location, file, relative)
            pbar.update(size)

        return entry_location

    def list_files(self, entry_location: EntryLocation) -> List[str]:
        """List files in from an entry in the registry.

        Return the relative paths to all files with respect to the root of the entry.
        """
        return self.api.list_files_v1_registry_list_files_post(
            BodyListFilesV1RegistryListFilesPost.from_dict(dict(entry_location=entry_location))
        )

    def list(
        self,
        category: str,
        tags: str,
        total: int,
        show_hidden: bool,
    ) -> List[EntryLocation]:
        """List and filter entries in the registry."""
        return self.api.list_entries_v1_registry_list_entries_post(
            category=category,
            tags=tags,
            total=total,
            show_hidden=show_hidden,
        )


registry = Registry()<|MERGE_RESOLUTION|>--- conflicted
+++ resolved
@@ -1,11 +1,5 @@
 import json
 from pathlib import Path
-<<<<<<< HEAD
-from typing import Any, List, Optional, Union
-
-import boto3
-from mypy_boto3_s3.client import S3Client
-=======
 from shutil import copyfileobj
 from typing import Any, Dict, List, Optional, Union
 
@@ -18,7 +12,6 @@
     RegistryApi,
 )
 from openapi_client.exceptions import BadRequestException, NotFoundException
->>>>>>> ec683621
 from tqdm import tqdm
 
 # Note: We should import nearai.config on this file to make sure the method setup_api_client is called at least once
@@ -157,74 +150,17 @@
 
         namespace = CONFIG.auth.account_id
 
-<<<<<<< HEAD
-        db.remove_tag(registry_id=entry.id, tag=tag)
-
-    def upload(  # noqa: D102
-        self,
-        *,
-        path: Optional[Path] = None,
-        file_obj: Optional[Any] = None,
-        s3_path: str,
-        author: str,
-        description: Optional[str],
-        name: Optional[str],
-        details: Optional[dict],
-        show_entry: bool,
-        tags: List[str],
-    ) -> int:
-        assert path or file_obj, "Either path or file_obj must be provided"
-        if path:
-            assert path.exists(), "Path does not exist"
-
-        prefix = os.path.join(CONFIG.s3_prefix, s3_path)
-
-        if self.exists_in_s3(s3_path):
-            raise ValueError(f"{prefix} already exists in S3")
-
-        registry_id = self.add(
-            s3_path=s3_path,
-            name=name,
-            author=author,
-            description=description,
-            details=details,
-            show_entry=show_entry,
-            tags=tags,
-=======
         entry_location = EntryLocation.model_validate(
             dict(
                 namespace=namespace,
                 name=plain_metadata.pop("name"),
                 version=plain_metadata.pop("version"),
             )
->>>>>>> ec683621
         )
 
         entry_metadata = EntryMetadataInput.model_validate(plain_metadata)
         registry.update(entry_location, entry_metadata)
 
-<<<<<<< HEAD
-        if path:
-            if path.is_file():
-                upload_file(s3_client, os.path.join(prefix, path.name), path)
-
-            elif path.is_dir():
-                for root, _, files in os.walk(path):
-                    for filename in files:
-                        # Construct full local path
-                        local_path = os.path.join(root, filename)
-
-                        # Construct relative path for S3
-                        relative_path = os.path.relpath(local_path, path)
-                        s3_path = os.path.join(prefix, relative_path)
-
-                        upload_file(s3_client, s3_path, Path(local_path))
-        elif file_obj:
-            with file_obj.file as f:
-                s3_client.upload_fileobj(f, CONFIG.s3_bucket, os.path.join(prefix, file_obj.filename))
-
-        return registry_id
-=======
         all_files = []
         total_size = 0
 
@@ -238,7 +174,6 @@
             # Don't upload metadata file.
             if file == metadata_path:
                 continue
->>>>>>> ec683621
 
             # Don't upload backup files.
             if file.name.endswith("~"):
