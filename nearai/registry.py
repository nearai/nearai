import json
from pathlib import Path
from typing import Any, Dict, List, Optional, Tuple, Union

from packaging.version import InvalidVersion, Version
from rich.console import Console
from rich.panel import Panel
from rich.text import Text
from tqdm import tqdm

# Note: We should import nearai.config on this file to make sure the method setup_api_client is called at least once
#       before creating RegistryApi object. This is because setup_api_client sets the default configuration for the
#       API client that is used by Registry API.
from nearai.agents.agent import get_local_agent_files
from nearai.config import CONFIG, DATA_FOLDER
from nearai.lib import check_metadata_present, parse_location
from nearai.openapi_client import EntryInformation, EntryLocation, EntryMetadata, EntryMetadataInput
from nearai.openapi_client.api.registry_api import (
    BodyDownloadFileV1RegistryDownloadFilePost,
    BodyDownloadMetadataV1RegistryDownloadMetadataPost,
    BodyListFilesV1RegistryListFilesPost,
    BodyUploadMetadataV1RegistryUploadMetadataPost,
    RegistryApi,
)
from nearai.openapi_client.exceptions import BadRequestException, NotFoundException
from nearai.shared.file_encryption import OBFUSCATED_SECRET, FileEncryption
from nearai.shared.naming import NamespacedName, get_canonical_name

REGISTRY_FOLDER = "registry"


def get_registry_folder() -> Path:
    """Path to local registry."""
    return DATA_FOLDER / REGISTRY_FOLDER


def resolve_local_path(local_path: Path) -> Path:
    """Determines if the `local_path` is `local_path` or `registry_folder/local_path`.

    Raises FileNotFoundError if folder or parent folder is not present.
    """
    if local_path.exists() or local_path.parent.exists():
        return local_path

    registry_path = get_registry_folder() / local_path
    if registry_path.exists() or registry_path.parent.exists():
        return registry_path

    # If neither exists, raise an error
    raise FileNotFoundError(f"Path not found: {local_path} or {registry_path}")


def get_namespace(local_path: Path) -> str:
    """Returns namespace of an item or user namespace."""
    registry_folder = get_registry_folder()

    try:
        # Check if the path matches the expected structure
        relative_path = local_path.relative_to(registry_folder)

    except ValueError:
        # If local_path is not relative to registry_folder, try resolving it to an absolute path
        local_path = local_path.resolve()
        try:
            # Retry checking if the now absolute path is within registry_folder
            relative_path = local_path.relative_to(registry_folder)
        except ValueError:
            relative_path = None
            pass

    if relative_path:
        parts = relative_path.parts

        # If the path has 3 parts (namespace, item_name, version),
        # return the first part as the namespace
        if len(parts) == 3:
            return str(parts[0])

    # If we couldn't extract a namespace from the path, return the default
    if CONFIG.auth is None:
        raise ValueError("AuthData is None")
    return CONFIG.auth.namespace


def get_agent_id(path: Path, local: bool) -> str:
    metadata = get_metadata(path, local)
    namespace = get_namespace(path)
    name = metadata["name"]
    assert " " not in name
    version = metadata["version"]
    return f"{namespace}/{name}/{version}"


def get_metadata(path: Path, local: bool) -> dict:
    if local:
        metadata_path = path / "metadata.json"
        with open(metadata_path) as f:
            return json.load(f)
    entry_location = parse_location(str(path))
    entry = registry.info(entry_location)
    assert entry
    return entry.to_dict()


class Registry:
    def __init__(self):
        """Create Registry object to interact with the registry programmatically."""
        self.download_folder = DATA_FOLDER / "registry"
        self.api = RegistryApi()

        if not self.download_folder.exists():
            self.download_folder.mkdir(parents=True, exist_ok=True)

    def update(self, entry_location: EntryLocation, metadata: EntryMetadataInput) -> Dict[str, Any]:
        """Update metadata of a entry in the registry."""
        result = self.api.upload_metadata_v1_registry_upload_metadata_post(
            BodyUploadMetadataV1RegistryUploadMetadataPost(metadata=metadata, entry_location=entry_location)
        )
        return result

    def info(self, entry_location: EntryLocation) -> Optional[EntryMetadata]:
        """Get metadata of a entry in the registry."""
        try:
            return self.api.download_metadata_v1_registry_download_metadata_post(
                BodyDownloadMetadataV1RegistryDownloadMetadataPost.from_dict(dict(entry_location=entry_location))
            )
        except NotFoundException:
            return None

    def upload_file(
        self, entry_location: EntryLocation, local_path: Path, path: Path, encryption_key: Optional[str] = None
    ) -> bool:
        """Upload a file to the registry."""
        with open(local_path, "rb") as file:
            data = file.read()

            # Encrypt data if encryption is enabled
            if encryption_key:
                data = FileEncryption.encrypt_data(data, encryption_key)

            try:
                self.api.upload_file_v1_registry_upload_file_post(
                    path=str(path),
                    file=data,
                    namespace=entry_location.namespace,
                    name=entry_location.name,
                    version=entry_location.version,
                )
                return True
            except BadRequestException as e:
                if isinstance(e.body, str) and "already exists" in e.body:
                    return False

                raise e

    def download_file(
        self, entry_location: EntryLocation, path: Path, local_path: Path, encryption_key: Optional[str] = None
    ):
        """Download a file from the registry."""
        result = self.api.download_file_v1_registry_download_file_post_without_preload_content(
            BodyDownloadFileV1RegistryDownloadFilePost.from_dict(
                dict(
                    entry_location=entry_location,
                    path=str(path),
                )
            )
        )

        local_path.parent.mkdir(parents=True, exist_ok=True)

        # Read all data first
        data = result.read()

        # Decrypt if necessary
        if encryption_key:
            try:
                data = FileEncryption.decrypt_data(data, encryption_key)
            except Exception as e:
                print(f"Error: Failed to decrypt file {path}: {str(e)}")
                # Continue with encrypted data - user might want to decrypt manually

        with open(local_path, "wb") as f:
            f.write(data)

    def download(
        self,
        entry_location: Union[str, EntryLocation],
        force: bool = False,
        show_progress: bool = False,
        verbose: bool = True,
        encryption_key: Optional[str] = None,
    ) -> Path:
        """Download entry from the registry locally."""
        if isinstance(entry_location, str):
            entry_location = parse_location(entry_location)

        download_path = get_registry_folder() / entry_location.namespace / entry_location.name / entry_location.version

        if download_path.exists():
            if not force:
                if verbose:
                    print(
                        f"Entry {entry_location} already exists at {download_path}. Use --force to overwrite the entry."
                    )
                return download_path
            if not encryption_key:
                metadata_on_disk = get_metadata(download_path, local=True)
                if metadata_on_disk:
                    encryption_key_from_metadata_on_disk = metadata_on_disk.get("details", {}).get(
                        "encryption_key", None
                    )
                    if encryption_key_from_metadata_on_disk != OBFUSCATED_SECRET:
                        encryption_key = encryption_key_from_metadata_on_disk

        files = registry.list_files(entry_location)

        metadata = registry.info(entry_location)

        if metadata is None:
            raise ValueError(f"Entry {entry_location} not found.")

        encryption_key_from_registry = metadata.details.get("encryption_key", None)
        if encryption_key_from_registry is None and encryption_key:
            print("This registry entry is not encrypted, but encryption_key has been provided. Aborting.")
            exit(1)
        if not encryption_key:
            encryption_key = encryption_key_from_registry
        if encryption_key == OBFUSCATED_SECRET:
            print(
                "This registry entry is encrypted. You must provide encryption_key (nearai registry download --encryption_key <secret>). Aborting."  # noqa: E501
            )
            exit(1)
        if encryption_key:
            metadata.details["encryption_key"] = encryption_key

        download_path.mkdir(parents=True, exist_ok=True)

        metadata_path = download_path / "metadata.json"
        with open(metadata_path, "w") as f:
            f.write(metadata.model_dump_json(indent=2))

        if encryption_key:
            print(f"Downloading encrypted registry entry and decrypting with encryption_key={encryption_key}")

        for file in (pbar := tqdm(files, disable=not show_progress)):
            pbar.set_description(file)
            registry.download_file(entry_location, file, download_path / file, encryption_key)

        return download_path

    def upload(
        self,
        local_path: Path,
        show_progress: bool = False,
        encrypt: bool = False,
    ) -> EntryLocation:
        """Upload entry to the registry.

        `local_path` should have metadata.json present.
        Files matching patterns in .gitignore (if present) will be excluded from upload.
<<<<<<< HEAD
        if encryption_key is present in metadata.json, uploaded files will be encrypted.
=======
        If encryption_key is present in metadata.json, uploaded files will be encrypted.
        If encrypt == True, will generate an encryption_key, if encryption_key is nor present.
>>>>>>> 6a9fdefd
        """
        path = Path(local_path).absolute()

        if CONFIG.auth is None:
            print("Please login with `nearai login`")
            exit(1)

        metadata_path = path / "metadata.json"

        check_metadata_present(metadata_path)

        with open(metadata_path) as f:
            metadata: Dict[str, Any] = json.load(f)

        # Handle encryption key generation if --encrypt flag is used
        if encrypt:
            # Initialize details if not present
            if "details" not in metadata:
                metadata["details"] = {}

            if "encryption_key" in metadata["details"]:
                encryption_key = metadata["details"]["encryption_key"]
            else:
                # Generate encryption key if not present
                encryption_key = FileEncryption.generate_encryption_key()
                metadata["details"]["encryption_key"] = encryption_key

                # Update metadata.json file with the new encryption key
                with open(metadata_path, "w") as f:
                    json.dump(metadata, f, indent=2)

        namespace = get_namespace(local_path)
        name = metadata.pop("name")
        assert " " not in name

        entry_location = EntryLocation.model_validate(
            dict(
                namespace=namespace,
                name=name,
                version=metadata.pop("version"),
            )
        )

        entry_metadata = EntryMetadataInput.model_validate(metadata)
        source = entry_metadata.details.get("_source", None)

        if source is not None:
            print(f"Only default source is allowed, found: {source}. Remove details._source from metadata.")
            exit(1)

        encryption_key = entry_metadata.details.get("encryption_key", None)
        if encryption_key == OBFUSCATED_SECRET:
            print(
                f"metadata/details/encryption_key is obfuscated: {encryption_key}. Can't upload without knowing encryption key."  # noqa: E501
            )
            exit(1)

        if self.info(entry_location) is None:
            # New entry location. Check for similar names in registry.
            entries = self.list_all_visible()
            canonical_namespace = get_canonical_name(namespace)
            canonical_name = get_canonical_name(name)

            for entry in entries:
                if entry.name == name and entry.namespace == namespace:
                    break
                if (
                    get_canonical_name(entry.name) == canonical_name
                    and get_canonical_name(entry.namespace) == canonical_namespace
                ):
                    print(f"A registry item with a similar name already exists: {entry.namespace}/{entry.name}")
                    exit(1)

        entry_files = get_local_agent_files(path)
        files_to_upload = []
        total_size = 0

        for file in entry_files:
            relative = file.relative_to(path)

            # Don't upload metadata file.
            if file == metadata_path:
                continue

            size = file.stat().st_size
            total_size += size

            files_to_upload.append((file, relative, size))

        print("")
        print("UPLOAD CONFIRMATION")
        print("")
        print(f"📍 Entry Location: {entry_location.namespace}/{entry_location.name}/{entry_location.version}")
        print(f"📁 Local Path: {path}")
        if encryption_key:
            encryption_status = "🔐 Private (encrypted)"
        else:
            encryption_status = "🌐 Open source (public)"
        print(f"🔒 Visibility: {encryption_status}")
        print("")
        response = input("Do you want to proceed with the upload? (y/N): ").strip().lower()
        if response not in ["y", "yes", "Y"]:
            exit(0)

        registry.update(entry_location, entry_metadata)
        pbar = tqdm(total=total_size, unit="B", unit_scale=True, disable=not show_progress)
        for file, relative, size in files_to_upload:
            registry.upload_file(entry_location, file, relative, encryption_key=encryption_key)
            pbar.update(size)

        if encrypt:
            console = Console()
            console.print(
                Panel(
                    Text.assemble(
                        ("🔐 Encryption enabled\n\n", "bold green"),
                        (f"Encryption key {encryption_key} generated and stored in metadata.json\n", "dim"),
                    ),
                    title="Encryption",
                    border_style="green",
                    padding=(1, 2),
                )
            )

        return entry_location

    def list_files(self, entry_location: EntryLocation) -> List[str]:
        """List files in from an entry in the registry.

        Return the relative paths to all files with respect to the root of the entry.
        """
        result = self.api.list_files_v1_registry_list_files_post(
            BodyListFilesV1RegistryListFilesPost.from_dict(dict(entry_location=entry_location))
        )
        return [file.filename for file in result]

    def list(
        self,
        namespace: str,
        category: str,
        tags: str,
        total: int,
        offset: int,
        show_all: bool,
        show_latest_version: bool,
        starred_by: str = "",
    ) -> List[EntryInformation]:
        """List and filter entries in the registry."""
        return self.api.list_entries_v1_registry_list_entries_post(
            namespace=namespace,
            category=category,
            tags=tags,
            total=total,
            offset=offset,
            show_hidden=show_all,
            show_latest_version=show_latest_version,
            starred_by=starred_by,
        )

    def list_all_visible(self, category: str = "") -> List[EntryInformation]:
        """List all visible entries."""
        total = 10000
        entries = self.list(
            namespace="",
            category=category,
            tags="",
            total=total,
            offset=0,
            show_all=False,
            show_latest_version=True,
        )
        assert len(entries) < total
        return entries

    def dict_models(self) -> Dict[NamespacedName, NamespacedName]:
        """Returns a mapping canonical->name."""
        entries = self.list_all_visible(category="model")
        result: Dict[NamespacedName, NamespacedName] = {}
        for entry in entries:
            namespaced_name = NamespacedName(name=entry.name, namespace=entry.namespace)
            canonical_namespaced_name = namespaced_name.canonical()
            if canonical_namespaced_name in result:
                raise ValueError(
                    f"Duplicate registry entry for model {namespaced_name}, canonical {canonical_namespaced_name}"
                )
            result[canonical_namespaced_name] = namespaced_name
        return result


def check_version_exists(namespace: str, name: str, version: str) -> Tuple[bool, Optional[str]]:
    """Check if a version already exists in the registry.

    Args:
    ----
        namespace: The namespace
        name: The agent name
        version: The version to check

    Returns:
    -------
        Tuple of (exists, error)
        If exists is True, the version exists
        If error is not None, an error occurred during checking

    """
    entry_location = f"{namespace}/{name}/{version}"
    try:
        existing_entry = registry.info(parse_location(entry_location))

        if existing_entry:
            return True, None
        return False, None
    except Exception as e:
        # Only proceed if the error indicates the entry doesn't exist
        if "not found" in str(e).lower() or "does not exist" in str(e).lower():
            return False, None
        return False, f"Error checking registry: {str(e)}"


def validate_version(version: str) -> Tuple[bool, Optional[str]]:
    """Validate version string according to PEP 440.

    Args:
    ----
        version: Version string to validate

    Returns:
    -------
        Tuple of (is_valid, error_message)

    """
    try:
        Version(version)
        return True, None
    except InvalidVersion as e:
        return False, f"Invalid version format: {str(e)}. Version must follow PEP 440:https://peps.python.org/pep-0440."


def increment_version_by_type(version: str, increment_type: str) -> str:
    """Increment version according to PEP 440.

    Args:
    ----
        version: Current version string
        increment_type: Type of increment ('major', 'minor', or 'patch')

    Returns:
    -------
        New version string

    Raises:
    ------
        ValueError: If increment_type is invalid or version is invalid

    """
    try:
        v = Version(version)
        major, minor, micro = v.release[:3]

        if increment_type == "major":
            return f"{major + 1}.0.0"
        elif increment_type == "minor":
            return f"{major}.{minor + 1}.0"
        elif increment_type == "patch":
            return f"{major}.{minor}.{micro + 1}"
        else:
            raise ValueError(f"Invalid increment type: {increment_type}")
    except InvalidVersion as e:
        raise ValueError(f"Invalid version format: {str(e)}") from e


registry = Registry()<|MERGE_RESOLUTION|>--- conflicted
+++ resolved
@@ -258,12 +258,8 @@
 
         `local_path` should have metadata.json present.
         Files matching patterns in .gitignore (if present) will be excluded from upload.
-<<<<<<< HEAD
-        if encryption_key is present in metadata.json, uploaded files will be encrypted.
-=======
         If encryption_key is present in metadata.json, uploaded files will be encrypted.
-        If encrypt == True, will generate an encryption_key, if encryption_key is nor present.
->>>>>>> 6a9fdefd
+        If encrypt == True, will generate an encryption_key, if encryption_key is not present.
         """
         path = Path(local_path).absolute()
 
