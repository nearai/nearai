--- conflicted
+++ resolved
@@ -129,21 +129,29 @@
         if not self.version or not self.name:
             raise ValueError("Both 'version' and 'name' must be non-empty in metadata.")
 
-<<<<<<< HEAD
-    def run_python_code(self, agent_namespace, agent_runner_user):
+    def run_python_code(self, agent_namespace, agent_runner_user) -> Tuple[Optional[str], Optional[str]]:
         """Launch python agent."""
-        # switch to user env.agent_runner_user
-        if agent_runner_user:
-            user_info = pwd.getpwnam(agent_runner_user)
-            os.setgid(user_info.pw_gid)
-            os.setuid(user_info.pw_uid)
-
-        # Run the code
-        # NOTE: runpy.run_path does not work in a multithreaded environment when running benchmark.
-        #       The performance of runpy.run_path may also change depending on a system, e.g. it may
-        #       work on Linux but not work on Mac.
-        #       `compile` and `exec` have been tested to work properly in a multithreaded environment.
-        exec(self.code, agent_namespace)
+        try:
+            # switch to user env.agent_runner_user
+            if agent_runner_user:
+                user_info = pwd.getpwnam(agent_runner_user)
+                os.setgid(user_info.pw_gid)
+                os.setuid(user_info.pw_uid)
+
+            # Run the code
+            # NOTE: runpy.run_path does not work in a multithreaded environment when running benchmark.
+            #       The performance of runpy.run_path may also change depending on a system, e.g. it may
+            #       work on Linux but not work on Mac.
+            #       `compile` and `exec` have been tested to work properly in a multithreaded environment.
+            if self.code:
+                exec(self.code, agent_namespace)
+
+            # If no errors occur, return None
+            return None, None
+
+        except Exception as e:
+            # Return error message and full traceback as strings
+            return str(e), traceback.format_exc()
 
     def run_ts_agent(self, agent_filename, env_vars, json_params):
         """Launch typescript agent."""
@@ -203,11 +211,8 @@
         if stderr:
             print(f"TS AGENT STDERR: {stderr}")
 
-    def run(self, env: Any, task: Optional[str] = None) -> None:  # noqa: D102
-=======
     def run(self, env: Any, task: Optional[str] = None) -> Tuple[Optional[str], Optional[str]]:
         """Run the agent code. Returns error message and traceback message."""
->>>>>>> cc6fe3d9
         # combine agent.env_vars and env.env_vars
         total_env_vars = {**self.env_vars, **env.env_vars}
 
@@ -283,37 +288,12 @@
             "__file__": self.agent_filename,
         }
 
-<<<<<<< HEAD
         user_auth = env.user_auth
 
         # clear user_auth we saved before
         env.user_auth = None
-=======
-        def run_agent_code(agent_namespace) -> Tuple[Optional[str], Optional[str]]:
-            try:
-                # switch to user env.agent_runner_user
-                if env.agent_runner_user:
-                    user_info = pwd.getpwnam(env.agent_runner_user)
-                    os.setgid(user_info.pw_gid)
-                    os.setuid(user_info.pw_uid)
-
-                # Run the code
-                # NOTE: runpy.run_path does not work in a multithreaded environment when running benchmark.
-                #       The performance of runpy.run_path may also change depending on a system, e.g. it may
-                #       work on Linux but not work on Mac.
-                #       `compile` and `exec` have been tested to work properly in a multithreaded environment.
-                if self.code:
-                    exec(self.code, agent_namespace)
-
-                # If no errors occur, return None
-                return None, None
-
-            except Exception as e:
-                # Return error message and full traceback as strings
-                return str(e), traceback.format_exc()
 
         error_message, traceback_message = None, None
->>>>>>> cc6fe3d9
 
         try:
             if self.change_to_temp_dir:
@@ -339,7 +319,6 @@
                 process.start()
                 process.join()
             else:
-<<<<<<< HEAD
                 if env.agent_runner_user:
                     process = multiprocessing.Process(
                         target=self.run_python_code, args=[namespace, env.agent_runner_user]
@@ -347,10 +326,7 @@
                     process.start()
                     process.join()
                 else:
-                    self.run_python_code(namespace, env.agent_runner_user)
-=======
-                error_message, traceback_message = run_agent_code(namespace)
->>>>>>> cc6fe3d9
+                    error_message, traceback_message = self.run_python_code(namespace, env.agent_runner_user)
         finally:
             if os.path.exists(self.temp_dir):
                 sys.path.remove(self.temp_dir)
