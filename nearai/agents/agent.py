--- conflicted
+++ resolved
@@ -312,24 +312,14 @@
     ) -> Tuple[Optional[str], Optional[str]]:
         """Launch python agent."""
         try:
-<<<<<<< HEAD
             # Switch to user env.agent_runner_user (Unix-only, skip on Windows)
             if agent_runner_user:
-                import platform
+
                 if platform.system() != "Windows":
                     import pwd
                     user_info = pwd.getpwnam(agent_runner_user)
                     os.setgid(user_info.pw_gid)
                     os.setuid(user_info.pw_uid)
-=======
-            # switch to user env.agent_runner_user (Unix-only)
-            if agent_runner_user:
-                import pwd
-
-                user_info = pwd.getpwnam(agent_runner_user)
-                os.setgid(user_info.pw_gid)
-                os.setuid(user_info.pw_uid)
->>>>>>> 58eabf60
 
             # Create a custom writer that logs and writes to buffer
             class LoggingWriter:
