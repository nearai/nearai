--- conflicted
+++ resolved
@@ -15,24 +15,19 @@
 from typing import Any, Dict, Iterable, List, Optional, Tuple, Union, cast
 
 import psutil
+from shared.inference_client import InferenceClient
 import shared.near.sign as near
 from litellm.types.utils import ChatCompletionMessageToolCall, Choices, Function, ModelResponse
 from litellm.utils import CustomStreamWrapper
 from openai.types.beta.vector_store import VectorStore
 from openai.types.chat import ChatCompletionMessageParam
-<<<<<<< HEAD
 from shared.client_config import DEFAULT_PROVIDER_MODEL
-from shared.inference_client import InferenceClient
-=======
-from shared.client_config import DEFAULT_PROVIDER, DEFAULT_PROVIDER_MODEL
 from shared.models import (
     ChunkingStrategy,
     ExpiresAfter,
     GitHubSource,
     GitLabSource,
 )
-from shared.near.primitives import PROVIDER_MODEL_SEP
->>>>>>> 65d4f5d4
 
 from nearai.agents import tool_json_helper
 from nearai.agents.agent import Agent
