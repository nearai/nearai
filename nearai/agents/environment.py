import hashlib
import io
import json
import logging
import os
import re
import shutil
import time
import uuid
from datetime import datetime, timezone
from pathlib import Path
from types import SimpleNamespace
from typing import Any, Dict, Iterable, List, Literal, Optional, Tuple, Union, cast

from litellm.types.completion import ChatCompletionMessageParam
from litellm.types.utils import (
    ChatCompletionMessageToolCall,
    Choices,
    Function,
    ModelResponse,
)
from litellm.utils import CustomStreamWrapper
from openai import NOT_GIVEN, NotGiven, OpenAI
from openai.types.beta.threads.message import Message
from openai.types.beta.threads.message_create_params import Attachment
from openai.types.beta.threads.run import Run
from openai.types.file_object import FileObject
from openai.types.vector_store import VectorStore
from openai.types.vector_stores import VectorStoreFile
from py_near.account import Account
from py_near.constants import DEFAULT_ATTACHED_GAS

import nearai.shared.near.sign as near
from nearai.agents import tool_json_helper
from nearai.agents.agent import Agent
from nearai.agents.analytics import AnalyticsCollector, RunnerMetrics, create_analytics_wrapper
from nearai.agents.tool_registry import ToolRegistry
from nearai.shared.client_config import DEFAULT_PROVIDER_MODEL
from nearai.shared.inference_client import InferenceClient
from nearai.shared.models import (
    AutoFileChunkingStrategyParam,
    ChunkingStrategy,
    ExpiresAfter,
    GitHubSource,
    GitLabSource,
    RunMode,
    StaticFileChunkingStrategyObjectParam,
    ThreadMode,
)
from nearai.shared.near.sign import (
    CompletionSignaturePayload,
    validate_completion_signature,
)
from nearai.shared.secure_openai_clients import SecureAsyncOpenAI, SecureOpenAI

DELIMITER = "\n"
CHAT_FILENAME = "chat.txt"
SYSTEM_LOG_FILENAME = "system_log.txt"
AGENT_LOG_FILENAME = "agent_log.txt"
CHAT_HISTORY_FILENAME = "chat_history_log.txt"

LLAMA_TOOL_FORMAT_PATTERN = re.compile(r"(.*?)<function=(\w+)>(.*?)(</function>|$|\Z)(.*?)", re.DOTALL | re.MULTILINE)
LLAMA_TOOL_FORMAT_PATTERN2 = re.compile(r"(.*)<tool_call>\n(.*)\n</tool_call>(.*)", re.DOTALL)

LIST_MESSAGES_LIMIT = 10000


default_approvals: Dict[str, Any] = {"confirm_execution": lambda _: True}


class InferenceParameters:
    def __init__(  # noqa: D107
        self,
        model: str,
        messages: Iterable[ChatCompletionMessageParam],
        stream: bool,
        temperature=None,
        max_tokens=None,
    ):
        self.model = model
        self.messages = messages
        self.stream = stream
        self.temperature = temperature
        self.max_tokens = max_tokens


class CustomLogHandler(logging.Handler):
    def __init__(self, add_reply_func, namespace: str):  # noqa: D107
        super().__init__()
        self.add_reply_func = add_reply_func
        self.namespace = namespace

    def emit(self, record):  # noqa: D102
        log_entry = self.format(record)
        self.add_reply_func(message=log_entry, message_type=f"{self.namespace}:log")


def is_debug_mode(env_vars: Dict[str, Any]) -> bool:
    not_debug_mode: bool = any(
        str(value).lower() not in ("true", "1", "yes", "on")
        for key, value in env_vars.items()
        if key.lower() == "debug"
    )
    return not not_debug_mode


<<<<<<< HEAD
def is_logs_collection_mode(env_vars: Dict[str, Any]) -> bool:
    for key, value in env_vars.items():
        if key.lower() == "logs_collection":
            # Convert value to string and check for truthy values
            str_value = str(value).lower()
            return str_value in ("true", "1", "yes", "on")
    # If flag is not present, return debug mode.
    return is_debug_mode(env_vars)


=======
>>>>>>> 58eabf60
class Environment(object):
    def __init__(  # noqa: D107
        self,
        agents: List[Agent],
        client: InferenceClient,
        hub_client: OpenAI,
        thread_id: str,
        run_id: str,
        env_vars: Optional[Dict[str, Any]] = None,
        tool_resources: Optional[Dict[str, Any]] = None,
        print_system_log: bool = False,
        agent_runner_user: Optional[str] = None,
        fastnear_api_key: Optional[str] = None,
        approvals=None,
        upload_entry_fn=None,
    ) -> None:
        # Warning: never expose `client` or `_hub_client` to agent's environment

        self._initialized = False

        self.base_url = client._config.base_url

        # user_auth is used to authenticate the user in the ts_runner. It will be removed after that in
        # `nearai/agents/agent.py`
        auth = client._auth
        self.user_auth = auth

        # Initialize secure openai clients
        openai_client_params = {
            "api_key": auth,
            "base_url": client._config.base_url,
            "default_headers": {"Authorization": f"Bearer {auth}"},
        }
        self.openai = SecureOpenAI(**openai_client_params)
        self.async_openai = SecureAsyncOpenAI(**openai_client_params)

        # Placeholder for solver
        self.client: Optional[InferenceClient] = None

        self._agents = agents
        self._pending_ext_agent = False
        self.env_vars: Dict[str, Any] = env_vars if env_vars else {}
        self._last_used_model = ""
        self.tool_resources: Dict[str, Any] = tool_resources if tool_resources else {}
        self.print_system_log = print_system_log
        self.agent_runner_user = agent_runner_user
        self._approvals = approvals if approvals else default_approvals
        self._thread_id = thread_id
        self._run_id = run_id
        self._debug_mode = is_debug_mode(self.env_vars)
<<<<<<< HEAD

        # Initialize analytics collection if enabled
        self.logs_collection_mode = is_logs_collection_mode(self.env_vars)
        self.analytics_collector: Optional[AnalyticsCollector] = None
        if self.logs_collection_mode:
            self.analytics_collector = AnalyticsCollector(
                agent=agents[0], debug_mode=self._debug_mode, upload_entry_fn=upload_entry_fn
            )
            # Wrap clients with analytics
            client = create_analytics_wrapper(client, "inference_client", self.analytics_collector)
            hub_client = create_analytics_wrapper(hub_client, "hub_client", self.analytics_collector)
            self.openai = create_analytics_wrapper(self.openai, "openai_client", self.analytics_collector)
            self.async_openai = create_analytics_wrapper(
                self.async_openai, "async_openai_client", self.analytics_collector
            )
=======
>>>>>>> 58eabf60

        # Expose the NEAR account_id of a user that signs this request to run an agent.
        self.signer_account_id: str = client._config.auth.account_id if client._config.auth else ""

        if fastnear_api_key:
            default_mainnet_rpc = f"https://{fastnear_api_key}@rpc.mainnet.fastnear.com"
        else:
            default_mainnet_rpc = "https://rpc.mainnet.near.org"

        class NearAccount(Account):
            user_rpc_addr: Union[str, None]

            async def view(
                self,
                contract_id: str,
                method_name: str,
                args: dict,
                block_id: Optional[int] = None,
                threshold: Optional[int] = None,
                max_retries: int = 3,
            ):
                """Wrapper for the view method of the Account class, adding multiple retry attempts.

                Parameters
                ----------
                contract_id : str
                    The ID of the contract to call.
                method_name : str
                    The name of the method to invoke on the contract.
                args : dict
                    The arguments to pass to the contract method.
                block_id : Optional[int]
                    The block ID to query at.
                threshold : Optional[int]
                    The threshold for the view function.
                max_retries : int
                    The maximum number of retry attempts.

                Returns
                -------
                The result of the contract method call.

                Raises
                ------
                Exception
                    If all retry attempts fail, the exception is propagated.

                """
                acc = Account(self.account_id, self.private_key, self.user_rpc_addr or default_mainnet_rpc)
                await acc.startup()
                max_retries = min(max_retries, 10)

                for attempt in range(1, max_retries + 1):
                    try:
                        # Attempt to read the contract view method
                        return await acc.view_function(contract_id, method_name, args, block_id, threshold)
                    except Exception as e:
                        # Log the error message for the current attempt
                        print(
                            f"Attempt {attempt}/{max_retries} to view method '{method_name}' on contract "
                            f"'{contract_id}' failed with error: {e}"
                        )

                        # If it's the last attempt, re-raise the exception
                        if attempt == max_retries:
                            raise

            async def call(
                self,
                contract_id: str,
                method_name: str,
                args: dict,
                gas: int = DEFAULT_ATTACHED_GAS,
                amount: int = 0,
                nowait: bool = False,
                included: bool = False,
                max_retries: int = 1,
            ):
                """Wrapper for the call method of the Account class, adding multiple retry attempts.

                Parameters
                ----------
                contract_id : str
                    The ID of the contract to call.
                method_name : str
                    The name of the method to invoke on the contract.
                args : dict
                    The arguments to pass to the contract method.
                gas : int
                    The amount of gas to attach to the call.
                amount : int
                    The amount of tokens to attach to the call.
                nowait : bool
                    If nowait is True, return transaction hash, else wait execution.
                included : bool
                    If included is True, return transaction hash, else wait execution
                max_retries : int
                    The maximum number of retry attempts.

                Returns
                -------
                The result of the contract method call.

                Raises
                ------
                Exception
                    If all retry attempts fail, the exception is propagated.

                """
                acc = Account(self.account_id, self.private_key, self.user_rpc_addr or default_mainnet_rpc)
                await acc.startup()
                max_retries = min(max_retries, 10)

                for attempt in range(1, max_retries + 1):
                    try:
                        # Attempt to call the contract method
                        return await acc.function_call(contract_id, method_name, args, gas, amount, nowait, included)
                    except Exception as e:
                        # Log the error message for the current attempt
                        print(
                            f"Attempt {attempt}/{max_retries} to call method '{method_name}' on contract "
                            f"'{contract_id}' failed with error: {e}"
                        )

                        # If it's the last attempt, re-raise the exception
                        if attempt == max_retries:
                            raise

            async def get_balance(self, account_id: Optional[str] = None) -> int:
                """Retrieves the balance of the specified NEAR account.

                Parameters
                ----------
                account_id : Optional[str]
                    The ID of the account to retrieve the balance for. If not provided, the balance of the current
                    account is retrieved.

                Returns
                -------
                int
                    The balance of the specified account in yoctoNEAR.

                Raises
                ------
                Exception
                    If there is an error retrieving the balance.

                """
                acc = Account(self.account_id, self.private_key, self.user_rpc_addr or default_mainnet_rpc)
                await acc.startup()
                return await acc.get_balance(account_id)

            def __init__(
                self,
                account_id: Optional[str] = None,
                private_key: Optional[Union[List[Union[str, bytes]], str, bytes]] = None,
                rpc_addr: Optional[str] = None,
            ):
                self.user_rpc_addr = rpc_addr
                self.account_id = account_id
                self.private_key = private_key
                super().__init__(account_id, private_key, rpc_addr)

        self.set_near = NearAccount

        self._tools = ToolRegistry()

        # Protected client methods
        def query_vector_store(vector_store_id: str, query: str, full_files: bool = False):
            """Queries a vector store.

            vector_store_id: The id of the vector store to query.
            query: The query to search for.
            """
            return client.query_vector_store(vector_store_id, query, full_files)

        self.query_vector_store = query_vector_store

        def upload_file(
            file_content: str,
            purpose: Literal["assistants", "batch", "fine-tune", "vision"] = "assistants",
            encoding: Optional[str] = "utf-8",
            file_name: Optional[str] = "file.txt",
            file_type: Optional[str] = "text/plain",
        ):
            """Uploads a file to the registry."""
            return client.upload_file(
                file_content, purpose, encoding=encoding, file_name=file_name, file_type=file_type
            )

        self.upload_file = upload_file

        def remove_file(file_id: str):
            """Removes a file from the registry."""
            return client.remove_file(file_id)

        self.remove_file = remove_file

        def create_vector_store_from_source(
            name: str,
            source: Union[GitHubSource, GitLabSource],
            source_auth: Optional[str] = None,
            chunking_strategy: Optional[ChunkingStrategy] = None,
            expires_after: Optional[ExpiresAfter] = None,
            metadata: Optional[Dict[str, str]] = None,
        ) -> VectorStore:
            """Creates a vector store from the given source.

            Args:
            ----
                name: The name of the vector store.
                source: The source from which to create the vector store.
                source_auth: The source authentication token.
                chunking_strategy: The chunking strategy to use.
                expires_after: The expiration policy.
                metadata: Additional metadata.

            Returns:
            -------
                VectorStore: The created vector store.

            """
            return client.create_vector_store_from_source(
                name=name,
                source=source,
                source_auth=source_auth,
                chunking_strategy=chunking_strategy,
                expires_after=expires_after,
                metadata=metadata,
            )

        self.create_vector_store_from_source = create_vector_store_from_source

        def add_file_to_vector_store(vector_store_id: str, file_id: str):
            """Adds a file to the vector store."""
            return client.add_file_to_vector_store(vector_store_id, file_id)

        self.add_file_to_vector_store = add_file_to_vector_store

        # positional arguments are not allowed because arguments list will be updated
        def find_agents(
            *,
            owner_id: Optional[str] = None,
            with_capabilities: Optional[bool] = False,
            latest_versions_only: Optional[bool] = True,
            limit: Optional[int] = None,
            offset: Optional[int] = None,
        ):
            """Find agents based on various parameters."""
            return client.find_agents(owner_id, with_capabilities, latest_versions_only, limit, offset)

        self.find_agents = find_agents

        def create_vector_store(
            name: str,
            file_ids: list,
            expires_after: Union[ExpiresAfter, NotGiven] = NOT_GIVEN,
            chunking_strategy: Union[
                AutoFileChunkingStrategyParam, StaticFileChunkingStrategyObjectParam, NotGiven
            ] = NOT_GIVEN,
            metadata: Optional[Dict[str, str]] = None,
        ) -> VectorStore:
            """Creates a vector store.

            Args:
            ----
                name: The name of the vector store.
                file_ids: List of file ids to create the vector store.
                chunking_strategy: The chunking strategy to use.
                expires_after: The expiration policy.
                metadata: Additional metadata.

            Returns:
            -------
                VectorStore: The created vector store.

            """
            return client.create_vector_store(
                name=name,
                file_ids=file_ids,
                chunking_strategy=chunking_strategy,
                expires_after=expires_after,
                metadata=metadata,
            )

        self.create_vector_store = create_vector_store

        def get_vector_store(vector_store_id: str) -> VectorStore:
            """Gets a vector store by id."""
            return client.get_vector_store(vector_store_id)

        self.get_vector_store = get_vector_store

        def get_vector_store_files(vector_store_id: str) -> Optional[List[VectorStoreFile]]:
            """Gets a list of vector store files."""
            return client.get_vector_store_files(vector_store_id)

        self.get_vector_store_files = get_vector_store_files

        # Save cache of requested models for inference to avoid extra server calls
        self.cached_models_for_inference: Dict[str, str] = {}

        def get_model_for_inference(model: str = "") -> str:
            """Returns 'provider::model_full_path'."""
            if self.cached_models_for_inference.get(model, None) is None:
                provider = self.get_primary_agent().model_provider if self._agents else ""
                if model == "":
                    model = self.get_primary_agent().model if self._agents else ""
                if model == "":
                    return DEFAULT_PROVIDER_MODEL

                _, model_for_inference = client.provider_models.match_provider_model(model, provider)

                self.cached_models_for_inference[model] = model_for_inference

            return self.cached_models_for_inference[model]

        self.get_model_for_inference = get_model_for_inference

        def _run_inference_completions(
            messages: Union[Iterable[ChatCompletionMessageParam], str],
            model: Union[Iterable[ChatCompletionMessageParam], str],
            stream: bool,
            **kwargs: Any,
        ) -> Union[ModelResponse, CustomStreamWrapper]:
            """Run inference completions for given parameters."""
            params, kwargs = self.get_inference_parameters(messages, model, stream, **kwargs)

            completions = client.completions(
                params.model, params.messages, params.stream, params.temperature, params.max_tokens, **kwargs
            )

            return completions

        self._run_inference_completions = _run_inference_completions

        def get_agent_public_key():
            """Returns public key of the agent."""
            agent_name = self.get_primary_agent().get_full_name()

            return client.get_agent_public_key(agent_name)

        self.get_agent_public_key = get_agent_public_key

        def run_agent(
            agent_id: str,
            query: Optional[str] = None,
            thread_mode: ThreadMode = ThreadMode.FORK,
            run_mode: RunMode = RunMode.SIMPLE,
        ):
            """Runs a child agent on the thread."""
            child_thread_id = self._thread_id

            if thread_mode == ThreadMode.SAME:
                pass
            elif thread_mode == ThreadMode.FORK:
                child_thread_id = client.threads_fork(self._thread_id).id
                self.add_system_log(f"Forked thread {child_thread_id}", logging.INFO)
            elif thread_mode == ThreadMode.CHILD:
                child_thread_id = client.create_subthread(self._thread_id).id
                self.add_system_log(f"Created subthread {child_thread_id}", logging.INFO)

            if query:
                client.threads_messages_create(thread_id=child_thread_id, content=query, role="user")

            self.add_system_log(f"Running agent {agent_id}", logging.INFO)
            client.run_agent(
                parent_run_id=self._run_id,
                run_on_thread_id=child_thread_id,
                assistant_id=agent_id,
                run_mode=run_mode,
            )
            self._pending_ext_agent = True

            return child_thread_id

        self.run_agent = run_agent

        def schedule_run(
            agent: str,
            input_message: str,
            run_at: datetime,
            run_params: Optional[Dict[str, str]] = None,
            thread_id: Optional[str] = None,
        ):
            """Schedules a run."""
            return client.schedule_run(agent, input_message, thread_id, run_params, run_at)

        self.schedule_run = schedule_run

        # TODO(https://github.com/nearai/nearai/issues/549): Allow only a subset of agents to access/update user memory.
        def add_user_memory(memory: str):
            """Add user memory."""
            return client.add_user_memory(memory)

        self.add_user_memory = add_user_memory

        def query_user_memory(query: str):
            """Query user memory."""
            return client.query_user_memory(query)

        self.query_user_memory = query_user_memory

        def generate_image(prompt: str, model: Optional[str] = None):
            """Generate an image using the specified model or the default if none is provided."""
            return client.generate_image(prompt=prompt, model=model)

        self.generate_image = generate_image

        def save_agent_data(key, data: Dict[str, Any]):
            """Save agent data."""
            try:
                return client.save_agent_data(key, data)
            except Exception as ex:
                self.add_system_log(f"Error saving agent data by key {key}: {ex}", logging.ERROR)
                return None

        self.save_agent_data = save_agent_data

        def get_agent_data():
            """Get agent data."""
            return client.get_agent_data()

        self.get_agent_data = get_agent_data

        def get_agent_data_by_key(key, default=None):
            """Get agent data by key."""
            namespace = self.get_primary_agent().namespace
            name = self.get_primary_agent().name
            try:
                result = client.get_agent_data_by_key(key)
            except Exception as ex:
                self.add_system_log(f"Error getting agent data by key {key}: {ex}", logging.ERROR)
                result = None
            return (
                result
                if result
                else {
                    "value": default,
                    "namespace": namespace,
                    "key": key,
                    "name": name,
                    "updated_at": "",
                    "created_at": "",
                }
            )

        self.get_agent_data_by_key = get_agent_data_by_key

        # HubClient methods
        def add_reply(
            message: str,
            attachments: Optional[Iterable[Attachment]] = None,
            message_type: Optional[str] = None,
            thread_id: str = self._thread_id,
        ):
            """Assistant adds a message to the environment."""
            # NOTE: message from `user` are not stored in the memory

            if self._debug_mode and not message_type:
                self.add_chat_log("assistant", message)
            return hub_client.beta.threads.messages.create(
                thread_id=thread_id,
                role="assistant",
                content=message,
                extra_body={
                    "assistant_id": self.get_primary_agent().identifier,
                    "run_id": self._run_id,
                },
                attachments=attachments,
                metadata={"message_type": message_type} if message_type else None,
            )

        self.add_reply = add_reply

        def get_thread(thread_id=self._thread_id):
            """Returns the current Thread object or the requested Thread."""
            return client.get_thread(thread_id)

        self.get_thread = get_thread

        def _add_message(
            role: str,
            message: str,
            attachments: Optional[Iterable[Attachment]] = None,
            **kwargs: Any,
        ):
            if self._debug_mode:
                self.add_chat_log(role, message)

            return hub_client.beta.threads.messages.create(
                thread_id=self._thread_id,
                role=role,  # type: ignore
                content=message,
                extra_body={
                    "assistant_id": self.get_primary_agent().identifier,
                    "run_id": self._run_id,
                },
                metadata=kwargs,
                attachments=attachments,
            )

        self._add_message = _add_message

        def _list_messages(
            limit: Union[int, NotGiven] = LIST_MESSAGES_LIMIT,
            order: Literal["asc", "desc"] = "asc",
            thread_id: Optional[str] = None,
        ) -> List[Message]:
            """Returns messages from the environment."""
            messages = hub_client.beta.threads.messages.list(
                thread_id=thread_id or self._thread_id, limit=limit, order=order
            )
            self.add_system_log(f"Retrieved {len(messages.data)} messages from NEAR AI Hub")
            return messages.data

        self._list_messages = _list_messages

        def list_files_from_thread(
            order: Literal["asc", "desc"] = "asc", thread_id: Optional[str] = None
        ) -> List[FileObject]:
            """Lists files in the thread."""
            messages = self._list_messages(order=order, thread_id=thread_id)
            # Extract attachments from messages
            attachments = [a for m in messages if m.attachments for a in m.attachments]
            # Extract files from attachments
            file_ids = [a.file_id for a in attachments]
            files = [hub_client.files.retrieve(f) for f in file_ids if f]
            return files

        self.list_files_from_thread = list_files_from_thread

        def read_file_by_id(file_id: str, decode: Union[str, None] = "utf-8"):
            """Read a file from the thread."""
            content = hub_client.files.content(file_id).content

            if decode:
                return content.decode(decode)

            return content

        self.read_file_by_id = read_file_by_id

        def write_file(
            filename: str,
            content: Union[str, bytes],
            encoding: Union[str, None] = "utf-8",
            filetype: str = "text/plain",
            write_to_disk: bool = True,
            logging: bool = True,
        ) -> FileObject:
            """Writes a file to the environment.

            filename: The name of the file to write to
            content: The content to write to the file
            encoding: The encoding to use when writing the file (default is utf-8)
            filetype: The MIME type of the file (default is text/plain)
            write_to_disk: If True, write locally to disk (default is True)
            """
            if write_to_disk:
                # Write locally
                path = Path(self.get_primary_agent_temp_dir()) / filename
                path.parent.mkdir(parents=True, exist_ok=True)
                if isinstance(content, bytes):
                    with open(path, "wb") as f:
                        f.write(content)
                else:
                    with open(path, "w", encoding=encoding) as f:
                        f.write(content)

            if isinstance(content, bytes):
                file_data = content
            else:
                file_data = io.BytesIO(content.encode(encoding))  # type:ignore

            # Upload to Hub
            file = hub_client.files.create(file=(filename, file_data, filetype), purpose="assistants")
            self.add_reply(
                message=f"Output file: {filename}",
                attachments=[{"file_id": file.id}],
                message_type="system:output_file",
            )
            if logging:
                self.add_system_log(f"Uploaded file {filename} with {len(content)} characters, id: {file.id}")
            return file

        self.write_file = write_file

        def mark_done() -> None:  # noqa: D102
            hub_client.beta.threads.runs.update(
                thread_id=self._thread_id,
                run_id=self._run_id,
                extra_body={
                    "status": "completed",
                    "completed_at": datetime.now().isoformat(),
                },
            )

        self.mark_done = mark_done

        def mark_failed() -> None:
            """Deprecated. Do not use."""
            pass

        self.mark_failed = mark_failed

        def request_user_input() -> None:
            """Deprecated. Do not use."""
            pass

        self.request_user_input = request_user_input

        def request_agent_input() -> Run:
            """Mark the run as ready for input from another agent."""
            return hub_client.beta.threads.runs.update(
                thread_id=self._thread_id,
                run_id=self._run_id,
                extra_body={"status": "requires_action", "required_action": {"type": "agent_input"}},
            )

        self.request_agent_input = request_agent_input

        # Must be placed after method definitions
        self.register_standard_tools()

        if self._debug_mode:
            # Try to load existing logs from thread if they don't exist locally
            self._load_log_from_thread(SYSTEM_LOG_FILENAME)
            self._load_log_from_thread(AGENT_LOG_FILENAME)
            self._load_log_from_thread(CHAT_HISTORY_FILENAME)
        logger = logging.getLogger("system_logger")
        logger.handlers = []
        logger = logging.getLogger("agent_logger")
        logger.handlers = []
        logger = logging.getLogger("chat_logger")
        logger.handlers = []

        self._initialized = True

    # end of protected client methods

    def get_tool_registry(self, new: bool = False) -> ToolRegistry:
        """Returns the tool registry, a dictionary of tools that can be called by the agent."""
        if new:
            self._tools = ToolRegistry()
        return self._tools

    def register_standard_tools(self) -> None:  # noqa: D102
        reg = self.get_tool_registry()
        reg.register_tool(self.read_file)
        reg.register_tool(self.write_file)
        reg.register_tool(self.list_files)
        reg.register_tool(self.query_vector_store)

    def get_last_message(self, role: str = "user"):
        """Reads last message from the given role and returns it."""
        for message in reversed(self.list_messages()):
            if message.get("role") == role:
                return message

        return None

    def add_message(
        self,
        role: str,
        message: str,
        attachments: Optional[Iterable[Attachment]] = None,
        **kwargs: Any,
    ):
        """Deprecated. Please use `add_reply` instead. Assistant adds a message to the environment."""
        # Prevent agent to save messages on behalf of `user` to avoid adding false memory
        role = "assistant"

        return self._add_message(role, message, attachments, **kwargs)

    def add_system_log(self, log: str, level: int = logging.INFO) -> None:
        """Add system log with timestamp and log level."""
        if not self._initialized:
            return
        # NOTE: Do not call prints in this function.
        logger = logging.getLogger("system_logger")
        if not logger.handlers:
            # Configure the logger if it hasn't been set up yet
            logger.setLevel(logging.DEBUG)
            file_handler = logging.FileHandler(os.path.join(self.get_primary_agent_temp_dir(), SYSTEM_LOG_FILENAME))
            formatter = logging.Formatter("%(asctime)s - %(levelname)s - %(message)s", datefmt="%Y-%m-%d %H:%M:%S")
            file_handler.setFormatter(formatter)
            logger.addHandler(file_handler)

            if self.print_system_log:
                console_handler = logging.StreamHandler()
                console_handler.setFormatter(formatter)
                logger.addHandler(console_handler)

            # Add Thread log handler
            if self._debug_mode:
                custom_handler = CustomLogHandler(self.add_reply, "system")
                custom_handler.setFormatter(formatter)
                logger.addHandler(custom_handler)

        # Log the message
        logger.log(level, log)
        # Force the handler to write to disk
        for handler in logger.handlers:
            handler.flush()

        if self._debug_mode:
            self._save_logs_to_thread(SYSTEM_LOG_FILENAME)

    def add_agent_log(self, log: str, level: int = logging.INFO) -> None:
        """Add agent log with timestamp and log level."""
        if not self._initialized:
            return
        logger = logging.getLogger("agent_logger")
        if not logger.handlers:
            # Configure the logger if it hasn't been set up yet
            logger.setLevel(logging.DEBUG)
            file_handler = logging.FileHandler(os.path.join(self.get_primary_agent_temp_dir(), AGENT_LOG_FILENAME))
            formatter = logging.Formatter("%(asctime)s - %(levelname)s - %(message)s", datefmt="%Y-%m-%d %H:%M:%S")
            file_handler.setFormatter(formatter)
            logger.addHandler(file_handler)

            # Add Thread log handler
            if self._debug_mode:
                custom_handler = CustomLogHandler(self.add_reply, "agent")
                custom_handler.setFormatter(formatter)
                logger.addHandler(custom_handler)

        # Log the message
        logger.log(level, log)
        # Force the handler to write to disk
        for handler in logger.handlers:
            handler.flush()

        if self._debug_mode:
            self._save_logs_to_thread(AGENT_LOG_FILENAME)

    def add_chat_log(self, role: str, content: str, level: int = logging.INFO) -> None:
        """Add chat history to log file when in debug mode."""
        if not self._initialized:
            return
        if not self._debug_mode:
            return
        if not isinstance(content, str):
            content = "content is not str"
        logger = logging.getLogger("chat_logger")
        if not logger.handlers:
            # Configure the logger if it hasn't been set up yet
            logger.setLevel(logging.DEBUG)
            file_handler = logging.FileHandler(os.path.join(self.get_primary_agent_temp_dir(), CHAT_HISTORY_FILENAME))
            formatter = logging.Formatter("%(asctime)s - %(levelname)s - %(message)s", datefmt="%Y-%m-%d %H:%M:%S")
            file_handler.setFormatter(formatter)
            logger.addHandler(file_handler)

        # Log the message with role prefix
        message = f"{role.upper()}: {content}"
        logger.log(level, message)
        # Force the handler to write to disk
        for handler in logger.handlers:
            handler.flush()

        if self._debug_mode:
            self._save_logs_to_thread(CHAT_HISTORY_FILENAME)

    def add_agent_start_system_log(self, agent_idx: int) -> None:
        """Adds agent start system log."""
        agent = self._agents[agent_idx]
        message = f"Running agent {agent.name}"
        if agent.model != "":
            model = self.get_model_for_inference(agent.model)
            self._last_used_model = model
            message += f" that will connect to {model}"
            if agent.model_temperature:
                message += f", temperature={agent.model_temperature}"
            if agent.model_max_tokens:
                message += f", max_tokens={agent.model_max_tokens}"
        self.add_system_log(message)

    def list_messages(
        self,
        thread_id: Optional[str] = None,
        limit: Union[int, NotGiven] = LIST_MESSAGES_LIMIT,
        order: Literal["asc", "desc"] = "asc",
    ):
        """Backwards compatibility for chat_completions messages."""
        messages = self._list_messages(thread_id=thread_id, limit=limit, order=order)

        # Filter out system and agent log messages when running in debug mode. Agent behavior shouldn't change based on logs.  # noqa: E501
        messages = [
            m
            for m in messages
            if not (
                m.metadata
                and any(m.metadata.get("message_type", "").startswith(prefix) for prefix in ["system:", "agent:"])
            )
        ]

        legacy_messages = [
            {
                "id": m.id,
                "content": "\n".join([c.text.value for c in m.content]),  # type: ignore
                "role": m.role,
                "attachments": m.attachments,
            }
            for m in messages
        ]
        return legacy_messages

    def verify_message(
        self,
        account_id: str,
        public_key: str,
        signature: str,
        message: str,
        nonce: str,
        callback_url: str,
    ) -> near.SignatureVerificationResult:
        """Verifies that the user message is signed with NEAR Account."""
        return near.verify_signed_message(
            account_id,
            public_key,
            signature,
            message,
            nonce,
            self.get_primary_agent().name,
            callback_url,
        )

    def list_files(self, path: str, order: Literal["asc", "desc"] = "asc") -> List[str]:
        """Lists files in the environment."""
        return os.listdir(os.path.join(self.get_primary_agent_temp_dir(), path))

    def get_agent_temp_path(self) -> Path:
        """Returns temp dir for primary agent where execution happens."""
        return self.get_primary_agent_temp_dir()

    def read_file(self, filename: str, decode: Union[str, None] = "utf-8") -> Optional[Union[bytes, str]]:
        """Reads a file from the environment or thread."""
        file_content: Optional[Union[bytes, str]] = None
        # First try to read from local filesystem
        local_path = os.path.join(self.get_primary_agent_temp_dir(), filename)
        if os.path.exists(local_path):
            print(f"Reading file {filename} from local path: {local_path}")
            try:
                with open(local_path, "rb") as local_path_file:
                    local_file_content = local_path_file.read()
                    file_content = local_file_content
                    if decode:
                        file_content = file_content.decode(decode)
            except Exception as e:
                print(f"Error with read_file: {e}")

        if not file_content:
            # Next check files written out by the agent.
            # Agent output files take precedence over files packaged with the agent
            thread_files = self.list_files_from_thread(order="desc")

            # Then try to read from thread, starting from the most recent
            for f in thread_files:
                if f.filename == filename:
                    file_content = self.read_file_by_id(f.id, decode)
                    break

            if not file_content:
                # Next check agent file cache
                # Agent output files & thread files take precedence over cached files
                file_cache = self.get_primary_agent().file_cache
                if file_cache:
                    file_content = file_cache.get(filename, None)

            # Write the file content from the thread or cache to the local filesystem
            # This allows exec_command to operate on the file
            if file_content:
                if not os.path.exists(os.path.dirname(local_path)):
                    os.makedirs(os.path.dirname(local_path))

                with open(local_path, "wb") as local_file:
                    if isinstance(file_content, bytes):
                        local_file.write(file_content)
                    else:
                        local_file.write(file_content.encode("utf-8"))

        if not file_content:
            self.add_system_log(f"Warn: File {filename} not found during read_file operation")

        return file_content

    def get_inference_parameters(
        self,
        messages: Union[Iterable[ChatCompletionMessageParam], str],
        model: Union[Iterable[ChatCompletionMessageParam], str],
        stream: bool,
        **kwargs: Any,
    ) -> Tuple[InferenceParameters, Any]:
        """Run inference parameters to run completions."""
        if isinstance(messages, str):
            self.add_system_log(
                "Deprecated completions call. Pass `messages` as a first parameter.",
                logging.WARNING,
            )
            messages_or_model = messages
            model_or_messages = model
            model = cast(str, messages_or_model)
            messages = cast(Iterable[ChatCompletionMessageParam], model_or_messages)
        else:
            model = cast(str, model)
            messages = cast(Iterable[ChatCompletionMessageParam], messages)
        model = self.get_model_for_inference(model)
        if model != self._last_used_model:
            self._last_used_model = model
            self.add_system_log(f"Connecting to {model}")

        temperature = kwargs.pop("temperature", self.get_primary_agent().model_temperature if self._agents else None)
        max_tokens = kwargs.pop("max_tokens", self.get_primary_agent().model_max_tokens if self._agents else None)

        params = InferenceParameters(
            model=model,
            messages=messages,
            stream=stream,
            temperature=temperature,
            max_tokens=max_tokens,
        )

        return params, kwargs

    # TODO(286): `messages` may be model and `model` may be messages temporarily to support deprecated API.
    def completions(
        self,
        messages: Union[Iterable[ChatCompletionMessageParam], str],
        model: Union[Iterable[ChatCompletionMessageParam], str] = "",
        stream: bool = False,
        thread_id: Optional[str] = None,
        attachments: Optional[Iterable[Attachment]] = None,
        message_type: Optional[str] = None,
        **kwargs: Any,
    ) -> Union[ModelResponse, CustomStreamWrapper]:
        """Returns all completions for given messages using the given model.

        Always returns a ModelResponse object. When stream=True, aggregates the streamed
        content into a ModelResponse. When stream=False, returns the ModelResponse directly.
        """
        params, kwargs = self.get_inference_parameters(messages, model, stream, **kwargs)
        if stream:
            message_id = None
            kwargs.setdefault("extra_headers", {}).update(
                {
                    k: v
                    for k, v in {
                        "run_id": self._run_id,
                        "thread_id": thread_id if thread_id else self._thread_id,
                        "message_id": message_id,
                    }.items()
                    if v is not None
                }
            )

            # Pass thread_id, attachments, and message_type to the server
            stream_results = self._run_inference_completions(
                messages, model, True, thread_id=thread_id, attachments=attachments, message_type=message_type, **kwargs
            )
            full_content = ""
            for chunk in stream_results:
                if not isinstance(chunk, (tuple, str)) and hasattr(chunk, "choices"):
                    if chunk.choices and hasattr(chunk.choices[0], "delta"):
                        delta = chunk.choices[0].delta
                        if hasattr(delta, "content") and delta.content:
                            full_content += delta.content

            response = ModelResponse(
                id="streamed_completion",
                object="chat.completion",
                created=int(time.time()),
                model=params.model,
                choices=[
                    Choices(index=0, message={"role": "assistant", "content": full_content}, finish_reason="stop")
                ],
                usage={"prompt_tokens": 0, "completion_tokens": 0, "total_tokens": 0},
            )
            return response
        else:
            return self._run_inference_completions(messages, model, False, **kwargs)

    def verify_signed_message(
        self,
        completion: str,
        messages: Union[Iterable[ChatCompletionMessageParam], str],
        public_key: Union[str, None] = None,
        signature: Union[str, None] = None,
        model: Union[Iterable[ChatCompletionMessageParam], str] = "",
        **kwargs: Any,
    ) -> bool:
        """Verifies a signed message."""
        if public_key is None or signature is None:
            return False

        params, _ = self.get_inference_parameters(messages, model, False, **kwargs)

        messages_without_ids = [{k: v for k, v in item.items() if k != "id"} for item in params.messages]
        ordered_messages_without_ids = [
            {"role": str(item["role"]), "content": str(item["content"])} for item in messages_without_ids
        ]

        return validate_completion_signature(
            public_key,
            signature,
            CompletionSignaturePayload(
                agent_name=self.get_primary_agent().get_full_name(),
                completion=completion,
                model=params.model,
                messages=ordered_messages_without_ids,
                temperature=params.temperature,
                max_tokens=params.max_tokens,
            ),
        )

    def completions_and_run_tools(
        self,
        messages: List[ChatCompletionMessageParam],
        model: str = "",
        tools: Optional[List] = None,
        add_responses_to_messages: bool = True,
        agent_role_name="assistant",
        tool_role_name="tool",
        **kwargs: Any,
    ) -> ModelResponse:
        """Returns all completions for given messages using the given model and runs tools."""
        if self._use_llama_tool_syntax(model, tools):
            tool_prompt = self._llama_tool_prompt(tools)
            messages.append({"role": "system", "content": tool_prompt})
        raw_response = self._run_inference_completions(messages, model, stream=False, tools=tools, **kwargs)
        assert isinstance(raw_response, ModelResponse), "Expected ModelResponse"
        response: ModelResponse = raw_response
        assert all(map(lambda choice: isinstance(choice, Choices), response.choices)), "Expected Choices"
        choices: List[Choices] = response.choices  # type: ignore
        response_message = choices[0].message

        self._handle_tool_calls(response_message, add_responses_to_messages, agent_role_name, tool_role_name)

        return response

    def _handle_tool_calls(
        self,
        response_message,
        add_responses_to_messages,
        agent_role_name,
        tool_role_name,
    ):
        (message_without_tool_call, tool_calls) = self._parse_tool_call(response_message)
        if add_responses_to_messages and response_message.content:
            self.add_message(agent_role_name, message_without_tool_call)
        if tool_calls:
            for tool_call in tool_calls:
                function_name = tool_call.function.name
                try:
                    assert function_name, "Tool call must have a function name"
                    function_signature = self.get_tool_registry().get_tool_definition(function_name)
                    assert function_signature, f"Tool {function_name} not found"
                    args = tool_call.function.arguments
                    function_args = tool_json_helper.parse_json_args(function_signature, args)
                    self.add_system_log(f"Calling tool {function_name} with args {function_args}")
                    function_response = self._tools.call_tool(function_name, **function_args if function_args else {})

                    if function_response:
                        try:
                            function_response_json = json.dumps(function_response) if function_response else ""
                            if add_responses_to_messages:
                                self.add_message(
                                    tool_role_name,
                                    function_response_json,
                                    tool_call_id=tool_call.id,
                                    name=function_name,
                                )
                        except Exception as e:
                            # some tool responses may not be serializable
                            error_message = f"Unable to add tool output as a message {function_name}: {e}"
                            self.add_system_log(error_message, level=logging.INFO)
                except Exception as e:
                    error_message = f"Error calling tool {function_name}: {e}"
                    self.add_system_log(error_message, level=logging.ERROR)
                    if add_responses_to_messages:
                        self.add_message(
                            tool_role_name,
                            error_message,
                            tool_call_id=tool_call.id,
                            name=function_name,
                        )

    @staticmethod
    def _parse_tool_call(
        response_message,
    ) -> Tuple[Optional[str], Optional[List[ChatCompletionMessageToolCall]]]:
        if hasattr(response_message, "tool_calls") and response_message.tool_calls:
            return response_message.content, response_message.tool_calls
        content = response_message.content
        if content is None:
            return None, None
        content = response_message.content
        llama_matches = LLAMA_TOOL_FORMAT_PATTERN.findall(content)
        if llama_matches:
            text = ""
            tool_calls = []
            for llama_match in llama_matches:
                before_call_text, function_name, args, end_tag, after_call_text = llama_match
                function = Function(name=function_name, arguments=args)
                tool_call = ChatCompletionMessageToolCall(id=str(uuid.uuid4()), function=function)
                text += before_call_text + after_call_text
                tool_calls.append(tool_call)
            return text, tool_calls

        llama_matches = LLAMA_TOOL_FORMAT_PATTERN2.findall(content)
        if llama_matches:
            text = ""
            tool_calls = []
            for llama_match in llama_matches:
                before_call_text, function_name_and_args, after_call_text = llama_match
                try:
                    parsed_function_name_and_args = json.loads(function_name_and_args)
                    function_name = parsed_function_name_and_args.get("name")
                    args = parsed_function_name_and_args.get("arguments")
                    function = Function(name=function_name, arguments=args)
                    tool_call = ChatCompletionMessageToolCall(id=str(uuid.uuid4()), function=function)
                    text += before_call_text + after_call_text
                    tool_calls.append(tool_call)
                except json.JSONDecodeError:
                    print(f"Error parsing tool_call function name and args: {function_name_and_args}")
                    continue
            return text, tool_calls

        return content, None

    @staticmethod
    def _use_llama_tool_syntax(model: str, tools: Optional[List]) -> bool:
        return tools is not None and "llama" in model

    @staticmethod
    def _llama_tool_prompt(tools: Optional[List]) -> str:
        return (
            """Answer the user's question by making use of the following functions if needed.
            If none of the function can be used, please say so.
            Here is a list of functions in JSON format:"""
            + json.dumps(tools)
            + """Think very carefully before calling functions.
            If you choose to call a function ONLY reply in the following format with no prefix or suffix:

            <function=example_function_name>{"example_name": "example_value"}</function>

            Reminder:
            - Function calls MUST follow the specified format, start with <function= and end with </function>
            - Function arguments MUST be in JSON format using double quotes
            - Required parameters MUST be specified
            - Multiple functions can be called in one message as long as they are on separate lines.
            - Put the entire function call reply on one line
        """
        )

    # TODO(286): `messages` may be model and `model` may be messages temporarily to support deprecated API.
    def completion(
        self,
        messages: Union[Iterable[ChatCompletionMessageParam], str],
        model: Union[Iterable[ChatCompletionMessageParam], str] = "",
        **kwargs: Any,
    ) -> str:
        """Returns a completion for the given messages using the given model."""
        raw_response = self.completions(messages, model, **kwargs)
        assert isinstance(raw_response, ModelResponse), "Expected ModelResponse"
        response: ModelResponse = raw_response
        assert all(map(lambda choice: isinstance(choice, Choices), response.choices)), "Expected Choices"
        choices: List[Choices] = response.choices  # type: ignore
        response_message = choices[0].message.content
        assert response_message, "No completions returned"
        return response_message

    def signed_completion(
        self,
        messages: Union[Iterable[ChatCompletionMessageParam], str],
        model: Union[Iterable[ChatCompletionMessageParam], str] = "",
        **kwargs: Any,
    ) -> Dict[str, str]:
        """Returns a completion for the given messages using the given model with the agent signature."""
        # TODO Return signed completions for non-latest versions only?
        agent_name = self.get_primary_agent().get_full_name()
        raw_response = self.completions(messages, model, agent_name=agent_name, **kwargs)
        assert isinstance(raw_response, ModelResponse), "Expected ModelResponse"
        response: ModelResponse = raw_response

        signature_data = json.loads(response.system_fingerprint) if response.system_fingerprint else {}

        assert all(map(lambda choice: isinstance(choice, Choices), response.choices)), "Expected Choices"
        choices: List[Choices] = response.choices  # type: ignore
        response_message = choices[0].message.content
        assert response_message, "No completions returned"

        return {
            "response": response_message,
            "signature": signature_data.get("signature", None),
            "public_key": signature_data.get("public_key", None),
        }

    def completion_and_get_tools_calls(
        self,
        messages: List[ChatCompletionMessageParam],
        model: str = "",
        **kwargs: Any,
    ) -> SimpleNamespace:
        """Returns completion message and/or tool calls from OpenAI or Llama tool formats."""
        raw_response = self._run_inference_completions(messages, model, stream=False, **kwargs)

        assert isinstance(raw_response, ModelResponse), "Expected ModelResponse"
        response: ModelResponse = raw_response
        assert all(map(lambda choice: isinstance(choice, Choices), response.choices)), "Expected Choices"
        choices: List[Choices] = response.choices  # type: ignore

        (message_without_tool_call, tool_calls) = self._parse_tool_call(choices[0].message)

        if message_without_tool_call is None:
            response_message = choices[0].message.content
            message_without_tool_call = response_message

        return SimpleNamespace(message=message_without_tool_call, tool_calls=tool_calls)

    def completion_and_run_tools(
        self,
        messages: List[ChatCompletionMessageParam],
        model: str = "",
        tools: Optional[List] = None,
        **kwargs: Any,
    ) -> Optional[str]:
        """Returns a completion for the given messages using the given model and runs tools."""
        completion_tools_response = self.completions_and_run_tools(messages, model, tools, **kwargs)
        assert all(
            map(
                lambda choice: isinstance(choice, Choices),
                completion_tools_response.choices,
            )
        ), "Expected Choices"
        choices: List[Choices] = completion_tools_response.choices  # type: ignore
        response_content = choices[0].message.content
        return response_content

    def call_agent(self, agent_index: int, task: str) -> None:
        """Calls agent with given task."""
        self._agents[agent_index].run(self, task=task)

    def get_agents(self) -> List[Agent]:
        """Returns list of agents available in environment."""
        return self._agents

    def get_primary_agent(self) -> Agent:
        """Returns the agent that is invoked first."""
        return self._agents[0]

    def get_primary_agent_temp_dir(self) -> Path:
        """Returns temp dir for primary agent."""
        return self.get_primary_agent().temp_dir

    def environment_run_info(self, base_id, run_type) -> dict:
        """Returns the environment run information."""
        if not self._agents or not self.get_primary_agent():
            raise ValueError("Agent not found")
        primary_agent = self.get_primary_agent()

        full_agent_name = "/".join([primary_agent.namespace, primary_agent.name, primary_agent.version])
        safe_agent_name = full_agent_name.replace("/", "_")
        uid = uuid.uuid4().hex
        generated_name = f"environment_run_{safe_agent_name}_{uid}"
        name = generated_name

        timestamp = datetime.now(timezone.utc).isoformat()
        return {
            "name": name,
            "version": "0",
            "description": f"Agent {run_type} {full_agent_name} {uid} {timestamp}",
            "category": "environment",
            "tags": ["environment"],
            "details": {
                "base_id": base_id,
                "timestamp": timestamp,
                "agents": [agent.name for agent in self._agents],
                "primary_agent_namespace": primary_agent.namespace,
                "primary_agent_name": primary_agent.name,
                "primary_agent_version": primary_agent.version,
                "run_id": self._run_id,
                "run_type": run_type,
            },
            "show_entry": True,
        }

    def clear_temp_agent_files(self, verbose=True) -> None:
        """Remove temp agent files created to be used in `runpy`."""
        for agent in self._agents:
            if os.path.exists(agent.temp_dir):
                if verbose:
                    print("removed agent.temp_files", agent.temp_dir)
                shutil.rmtree(agent.temp_dir)

    def set_next_actor(self, who: str) -> None:
        """Set the next actor / action in the dialogue."""
        next_action_fn = os.path.join(self.get_primary_agent_temp_dir(), ".next_action")

        with open(next_action_fn, "w") as f:
            f.write(who)

    def get_next_actor(self) -> str:  # noqa: D102
        next_action_fn = os.path.join(self.get_primary_agent_temp_dir(), ".next_action")

        if os.path.exists(next_action_fn):
            with open(next_action_fn) as f:
                return f.read().strip(" \n")
        else:
            # By default the user starts the conversation.
            return "user"

    def run(self, new_message: Optional[str] = None, runner_metrics: Optional[RunnerMetrics] = None) -> None:
        """Runs agent(s) against a new or previously created environment."""
        if self.logs_collection_mode and self.analytics_collector:
            self.analytics_collector.init_metrics(runner_metrics=runner_metrics)
        if new_message:
            self._add_message("user", new_message)
        elif self._debug_mode:
            last_user_message = self.get_last_message(role="user")
            if last_user_message:
                content = last_user_message["content"]
                self.add_chat_log("user", content)

        self.set_next_actor("agent")

        try:
            # Create a logging callback for agent output
            def agent_output_logger(msg, level=logging.INFO):
                self.add_system_log(msg, level)

            error_message, traceback_message = self.get_primary_agent().run(
                self,
                task=new_message,
                log_stdout_callback=agent_output_logger if self._debug_mode else None,
                log_stderr_callback=agent_output_logger,
            )
            if self._debug_mode and (error_message or traceback_message):
                message_parts = []

                if error_message:
                    message_parts.append(f"Error: \n ```\n{error_message}\n```")

                if traceback_message:
                    message_parts.append(f"Error Traceback: \n ```\n{traceback_message}\n```")

                self.add_system_log("\n\n".join(message_parts))

        except Exception as e:
            self.add_system_log(f"Environment run failed: {e}", logging.ERROR)
            self.mark_failed()
            raise e
        finally:
            # Upload analytics data if collection is enabled
            if self.logs_collection_mode and self.analytics_collector:
                try:
                    self.analytics_collector.upload(thread_dir=self.get_primary_agent_temp_dir())
                except Exception as e:
                    print(f"Failed to upload analytics data: {e}")

        if not self._pending_ext_agent:
            # If no external agent was called, mark the whole run as done.
            # Else this environment will stop for now but this run will be continued later.
            self.mark_done()

    def generate_folder_hash_id(self, path: str) -> str:
        """Returns hash based on files and their contents in path, including subfolders."""  # noqa: E501
        hash_obj = hashlib.md5()

        for root, _dirs, files in os.walk(path):
            for file in sorted(files):
                file_path = os.path.join(root, file)
                with open(file_path, "rb") as f:
                    while chunk := f.read(8192):
                        hash_obj.update(chunk)

        return hash_obj.hexdigest()

    def _load_log_from_thread(self, filename: str) -> Optional[str]:
        """Load log file from thread if it doesn't exist locally."""
        local_path = os.path.join(self.get_primary_agent_temp_dir(), filename)
        print(f"Logging {filename} at: {local_path}")
        if not os.path.exists(local_path):
            try:
                content = self.read_file(filename, decode="utf-8")
                if content and isinstance(content, str):  # Type guard to ensure it's a string
                    with open(os.path.join(local_path), "w") as f:
                        f.write(content)
                    return content
            except Exception:
                pass
        return None

    def _save_logs_to_thread(self, log_file: str):
        """Save log file to thread."""
        if not self._debug_mode:
            return
        log_path = os.path.join(self.get_primary_agent_temp_dir(), log_file)
        if os.path.exists(log_path):
            try:
                with open(log_path, "r") as f:
                    content = f.read()
                # Only upload if there's content
                if content:
                    self.write_file(log_file, content, write_to_disk=False, logging=False)
            except Exception as e:
                print(f"Failed to save {log_file} to thread: {e}")<|MERGE_RESOLUTION|>--- conflicted
+++ resolved
@@ -104,7 +104,6 @@
     return not not_debug_mode
 
 
-<<<<<<< HEAD
 def is_logs_collection_mode(env_vars: Dict[str, Any]) -> bool:
     for key, value in env_vars.items():
         if key.lower() == "logs_collection":
@@ -115,8 +114,6 @@
     return is_debug_mode(env_vars)
 
 
-=======
->>>>>>> 58eabf60
 class Environment(object):
     def __init__(  # noqa: D107
         self,
@@ -167,7 +164,6 @@
         self._thread_id = thread_id
         self._run_id = run_id
         self._debug_mode = is_debug_mode(self.env_vars)
-<<<<<<< HEAD
 
         # Initialize analytics collection if enabled
         self.logs_collection_mode = is_logs_collection_mode(self.env_vars)
@@ -183,8 +179,6 @@
             self.async_openai = create_analytics_wrapper(
                 self.async_openai, "async_openai_client", self.analytics_collector
             )
-=======
->>>>>>> 58eabf60
 
         # Expose the NEAR account_id of a user that signs this request to run an agent.
         self.signer_account_id: str = client._config.auth.account_id if client._config.auth else ""
