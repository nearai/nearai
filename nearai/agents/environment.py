import hashlib
import io
import json
import logging
import os
import re
import shutil
<<<<<<< HEAD
=======
import tarfile
import tempfile
>>>>>>> d5256248
import time
import uuid
from datetime import datetime, timezone
from pathlib import Path
from types import SimpleNamespace
from typing import Any, Dict, Iterable, List, Literal, Optional, Tuple, Union, cast

from litellm.types.completion import ChatCompletionMessageParam
from litellm.types.utils import (
    ChatCompletionMessageToolCall,
    Choices,
    Function,
    ModelResponse,
)
from litellm.utils import CustomStreamWrapper
from openai import NOT_GIVEN, NotGiven, OpenAI
from openai.types.beta.threads.message import Message
from openai.types.beta.threads.message_create_params import Attachment
from openai.types.beta.threads.run import Run
from openai.types.file_object import FileObject
from openai.types.vector_store import VectorStore
from openai.types.vector_stores import VectorStoreFile
from py_near.account import Account
from py_near.constants import DEFAULT_ATTACHED_GAS

import nearai.shared.near.sign as near
from nearai.agents import tool_json_helper
from nearai.agents.agent import Agent
from nearai.agents.tool_registry import ToolRegistry
from nearai.shared.client_config import DEFAULT_PROVIDER_MODEL
from nearai.shared.inference_client import InferenceClient
from nearai.shared.models import (
    AutoFileChunkingStrategyParam,
    ChunkingStrategy,
    ExpiresAfter,
    GitHubSource,
    GitLabSource,
    RunMode,
    StaticFileChunkingStrategyObjectParam,
    ThreadMode,
)
from nearai.shared.near.sign import (
    CompletionSignaturePayload,
    validate_completion_signature,
)
from nearai.shared.secure_openai_clients import SecureAsyncOpenAI, SecureOpenAI

DELIMITER = "\n"
CHAT_FILENAME = "chat.txt"
SYSTEM_LOG_FILENAME = "system_log.txt"
AGENT_LOG_FILENAME = "agent_log.txt"
CHAT_HISTORY_FILENAME = "chat_history_log.txt"

LLAMA_TOOL_FORMAT_PATTERN = re.compile(r"(.*?)<function=(\w+)>(.*?)(</function>|$|\Z)(.*?)", re.DOTALL | re.MULTILINE)
LLAMA_TOOL_FORMAT_PATTERN2 = re.compile(r"(.*)<tool_call>\n(.*)\n</tool_call>(.*)", re.DOTALL)


default_approvals: Dict[str, Any] = {"confirm_execution": lambda _: True}


class InferenceParameters:
    def __init__(  # noqa: D107
        self,
        model: str,
        messages: Iterable[ChatCompletionMessageParam],
        stream: bool,
        temperature=None,
        max_tokens=None,
    ):
        self.model = model
        self.messages = messages
        self.stream = stream
        self.temperature = temperature
        self.max_tokens = max_tokens


class CustomLogHandler(logging.Handler):
    def __init__(self, add_reply_func, namespace: str):  # noqa: D107
        super().__init__()
        self.add_reply_func = add_reply_func
        self.namespace = namespace

    def emit(self, record):  # noqa: D102
        log_entry = self.format(record)
        self.add_reply_func(message=log_entry, message_type=f"{self.namespace}:log")


class Environment(object):
    def __init__(  # noqa: D107
        self,
        agents: List[Agent],
        client: InferenceClient,
        hub_client: OpenAI,
        thread_id: str,
        run_id: str,
        env_vars: Optional[Dict[str, Any]] = None,
        tool_resources: Optional[Dict[str, Any]] = None,
        print_system_log: bool = False,
        agent_runner_user: Optional[str] = None,
        fastnear_api_key: Optional[str] = None,
        approvals=None,
    ) -> None:
        # Warning: never expose `client` or `_hub_client` to agent's environment

        self._initialized = False

        self.base_url = client._config.base_url

        # user_auth is used to authenticate the user in the ts_runner. It will be removed after that in
        # `nearai/agents/agent.py`
        auth = client._auth
        self.user_auth = auth

        # Initialize secure openai clients
        openai_client_params = {
            "api_key": auth,
            "base_url": client._config.base_url,
            "default_headers": {"Authorization": f"Bearer {auth}"},
        }
        self.openai = SecureOpenAI(**openai_client_params)
        self.async_openai = SecureAsyncOpenAI(**openai_client_params)

        # Placeholder for solver
        self.client: Optional[InferenceClient] = None

        self._agents = agents
        self._pending_ext_agent = False
        self.env_vars: Dict[str, Any] = env_vars if env_vars else {}
        self._last_used_model = ""
        self.tool_resources: Dict[str, Any] = tool_resources if tool_resources else {}
        self.print_system_log = print_system_log
        self.agent_runner_user = agent_runner_user
        self._approvals = approvals if approvals else default_approvals
        self._thread_id = thread_id
        self._run_id = run_id
        not_debug_mode: bool = any(
            str(value).lower() not in ("true", "1", "yes", "on")
            for key, value in self.env_vars.items()
            if key.lower() == "debug"
        )
        self._debug_mode: bool = not not_debug_mode

        # Expose the NEAR account_id of a user that signs this request to run an agent.
        self.signer_account_id: str = client._config.auth.account_id if client._config.auth else ""

        if fastnear_api_key:
            default_mainnet_rpc = f"https://{fastnear_api_key}@rpc.mainnet.fastnear.com"
        else:
            default_mainnet_rpc = "https://rpc.mainnet.near.org"

        class NearAccount(Account):
            user_rpc_addr: Union[str, None]

            async def view(
                self,
                contract_id: str,
                method_name: str,
                args: dict,
                block_id: Optional[int] = None,
                threshold: Optional[int] = None,
                max_retries: int = 3,
            ):
                """Wrapper for the view method of the Account class, adding multiple retry attempts.

                Parameters
                ----------
                contract_id : str
                    The ID of the contract to call.
                method_name : str
                    The name of the method to invoke on the contract.
                args : dict
                    The arguments to pass to the contract method.
                block_id : Optional[int]
                    The block ID to query at.
                threshold : Optional[int]
                    The threshold for the view function.
                max_retries : int
                    The maximum number of retry attempts.

                Returns
                -------
                The result of the contract method call.

                Raises
                ------
                Exception
                    If all retry attempts fail, the exception is propagated.

                """
                acc = Account(self.account_id, self.private_key, self.user_rpc_addr or default_mainnet_rpc)
                await acc.startup()
                max_retries = min(max_retries, 10)

                for attempt in range(1, max_retries + 1):
                    try:
                        # Attempt to read the contract view method
                        return await acc.view_function(contract_id, method_name, args, block_id, threshold)
                    except Exception as e:
                        # Log the error message for the current attempt
                        print(
                            f"Attempt {attempt}/{max_retries} to view method '{method_name}' on contract "
                            f"'{contract_id}' failed with error: {e}"
                        )

                        # If it's the last attempt, re-raise the exception
                        if attempt == max_retries:
                            raise

            async def call(
                self,
                contract_id: str,
                method_name: str,
                args: dict,
                gas: int = DEFAULT_ATTACHED_GAS,
                amount: int = 0,
                nowait: bool = False,
                included: bool = False,
                max_retries: int = 1,
            ):
                """Wrapper for the call method of the Account class, adding multiple retry attempts.

                Parameters
                ----------
                contract_id : str
                    The ID of the contract to call.
                method_name : str
                    The name of the method to invoke on the contract.
                args : dict
                    The arguments to pass to the contract method.
                gas : int
                    The amount of gas to attach to the call.
                amount : int
                    The amount of tokens to attach to the call.
                nowait : bool
                    If nowait is True, return transaction hash, else wait execution.
                included : bool
                    If included is True, return transaction hash, else wait execution
                max_retries : int
                    The maximum number of retry attempts.

                Returns
                -------
                The result of the contract method call.

                Raises
                ------
                Exception
                    If all retry attempts fail, the exception is propagated.

                """
                acc = Account(self.account_id, self.private_key, self.user_rpc_addr or default_mainnet_rpc)
                await acc.startup()
                max_retries = min(max_retries, 10)

                for attempt in range(1, max_retries + 1):
                    try:
                        # Attempt to call the contract method
                        return await acc.function_call(contract_id, method_name, args, gas, amount, nowait, included)
                    except Exception as e:
                        # Log the error message for the current attempt
                        print(
                            f"Attempt {attempt}/{max_retries} to call method '{method_name}' on contract "
                            f"'{contract_id}' failed with error: {e}"
                        )

                        # If it's the last attempt, re-raise the exception
                        if attempt == max_retries:
                            raise

            async def get_balance(self, account_id: Optional[str] = None) -> int:
                """Retrieves the balance of the specified NEAR account.

                Parameters
                ----------
                account_id : Optional[str]
                    The ID of the account to retrieve the balance for. If not provided, the balance of the current
                    account is retrieved.

                Returns
                -------
                int
                    The balance of the specified account in yoctoNEAR.

                Raises
                ------
                Exception
                    If there is an error retrieving the balance.

                """
                acc = Account(self.account_id, self.private_key, self.user_rpc_addr or default_mainnet_rpc)
                await acc.startup()
                return await acc.get_balance(account_id)

            def __init__(
                self,
                account_id: Optional[str] = None,
                private_key: Optional[Union[List[Union[str, bytes]], str, bytes]] = None,
                rpc_addr: Optional[str] = None,
            ):
                self.user_rpc_addr = rpc_addr
                self.account_id = account_id
                self.private_key = private_key
                super().__init__(account_id, private_key, rpc_addr)

        self.set_near = NearAccount

        self._tools = ToolRegistry()

        # Protected client methods
        def query_vector_store(vector_store_id: str, query: str, full_files: bool = False):
            """Queries a vector store.

            vector_store_id: The id of the vector store to query.
            query: The query to search for.
            """
            return client.query_vector_store(vector_store_id, query, full_files)

        self.query_vector_store = query_vector_store

        def upload_file(
            file_content: str,
            purpose: Literal["assistants", "batch", "fine-tune", "vision"] = "assistants",
            encoding: Optional[str] = "utf-8",
            file_name: Optional[str] = "file.txt",
            file_type: Optional[str] = "text/plain",
        ):
            """Uploads a file to the registry."""
            return client.upload_file(
                file_content, purpose, encoding=encoding, file_name=file_name, file_type=file_type
            )

        self.upload_file = upload_file

        def remove_file(file_id: str):
            """Removes a file from the registry."""
            return client.remove_file(file_id)

        self.remove_file = remove_file

        def create_vector_store_from_source(
            name: str,
            source: Union[GitHubSource, GitLabSource],
            source_auth: Optional[str] = None,
            chunking_strategy: Optional[ChunkingStrategy] = None,
            expires_after: Optional[ExpiresAfter] = None,
            metadata: Optional[Dict[str, str]] = None,
        ) -> VectorStore:
            """Creates a vector store from the given source.

            Args:
            ----
                name: The name of the vector store.
                source: The source from which to create the vector store.
                source_auth: The source authentication token.
                chunking_strategy: The chunking strategy to use.
                expires_after: The expiration policy.
                metadata: Additional metadata.

            Returns:
            -------
                VectorStore: The created vector store.

            """
            return client.create_vector_store_from_source(
                name=name,
                source=source,
                source_auth=source_auth,
                chunking_strategy=chunking_strategy,
                expires_after=expires_after,
                metadata=metadata,
            )

        self.create_vector_store_from_source = create_vector_store_from_source

        def add_file_to_vector_store(vector_store_id: str, file_id: str):
            """Adds a file to the vector store."""
            return client.add_file_to_vector_store(vector_store_id, file_id)

        self.add_file_to_vector_store = add_file_to_vector_store

        # positional arguments are not allowed because arguments list will be updated
        def find_agents(
            *,
            owner_id: Optional[str] = None,
            with_capabilities: Optional[bool] = False,
            latest_versions_only: Optional[bool] = True,
            limit: Optional[int] = None,
            offset: Optional[int] = None,
        ):
            """Find agents based on various parameters."""
            return client.find_agents(owner_id, with_capabilities, latest_versions_only, limit, offset)

        self.find_agents = find_agents

        def create_vector_store(
            name: str,
            file_ids: list,
            expires_after: Union[ExpiresAfter, NotGiven] = NOT_GIVEN,
            chunking_strategy: Union[
                AutoFileChunkingStrategyParam, StaticFileChunkingStrategyObjectParam, NotGiven
            ] = NOT_GIVEN,
            metadata: Optional[Dict[str, str]] = None,
        ) -> VectorStore:
            """Creates a vector store.

            Args:
            ----
                name: The name of the vector store.
                file_ids: List of file ids to create the vector store.
                chunking_strategy: The chunking strategy to use.
                expires_after: The expiration policy.
                metadata: Additional metadata.

            Returns:
            -------
                VectorStore: The created vector store.

            """
            return client.create_vector_store(
                name=name,
                file_ids=file_ids,
                chunking_strategy=chunking_strategy,
                expires_after=expires_after,
                metadata=metadata,
            )

        self.create_vector_store = create_vector_store

        def get_vector_store(vector_store_id: str) -> VectorStore:
            """Gets a vector store by id."""
            return client.get_vector_store(vector_store_id)

        self.get_vector_store = get_vector_store

        def get_vector_store_files(vector_store_id: str) -> Optional[List[VectorStoreFile]]:
            """Gets a list of vector store files."""
            return client.get_vector_store_files(vector_store_id)

        self.get_vector_store_files = get_vector_store_files

        # Save cache of requested models for inference to avoid extra server calls
        self.cached_models_for_inference: Dict[str, str] = {}

        def get_model_for_inference(model: str = "") -> str:
            """Returns 'provider::model_full_path'."""
            if self.cached_models_for_inference.get(model, None) is None:
                provider = self.get_primary_agent().model_provider if self._agents else ""
                if model == "":
                    model = self.get_primary_agent().model if self._agents else ""
                if model == "":
                    return DEFAULT_PROVIDER_MODEL

                _, model_for_inference = client.provider_models.match_provider_model(model, provider)

                self.cached_models_for_inference[model] = model_for_inference

            return self.cached_models_for_inference[model]

        self.get_model_for_inference = get_model_for_inference

        def _run_inference_completions(
            messages: Union[Iterable[ChatCompletionMessageParam], str],
            model: Union[Iterable[ChatCompletionMessageParam], str],
            stream: bool,
            **kwargs: Any,
        ) -> Union[ModelResponse, CustomStreamWrapper]:
            """Run inference completions for given parameters."""
            params, kwargs = self.get_inference_parameters(messages, model, stream, **kwargs)

            completions = client.completions(
                params.model, params.messages, params.stream, params.temperature, params.max_tokens, **kwargs
            )

            return completions

        self._run_inference_completions = _run_inference_completions

        def get_agent_public_key():
            """Returns public key of the agent."""
            agent_name = self.get_primary_agent().get_full_name()

            return client.get_agent_public_key(agent_name)

        self.get_agent_public_key = get_agent_public_key

        def run_agent(
            agent_id: str,
            query: Optional[str] = None,
            thread_mode: ThreadMode = ThreadMode.FORK,
            run_mode: RunMode = RunMode.SIMPLE,
        ):
            """Runs a child agent on the thread."""
            child_thread_id = self._thread_id

            if thread_mode == ThreadMode.SAME:
                pass
            elif thread_mode == ThreadMode.FORK:
                child_thread_id = client.threads_fork(self._thread_id).id
                self.add_system_log(f"Forked thread {child_thread_id}", logging.INFO)
            elif thread_mode == ThreadMode.CHILD:
                child_thread_id = client.create_subthread(self._thread_id).id
                self.add_system_log(f"Created subthread {child_thread_id}", logging.INFO)

            if query:
                client.threads_messages_create(thread_id=child_thread_id, content=query, role="user")

            self.add_system_log(f"Running agent {agent_id}", logging.INFO)
            client.run_agent(
                parent_run_id=self._run_id,
                run_on_thread_id=child_thread_id,
                assistant_id=agent_id,
                run_mode=run_mode,
            )
            self._pending_ext_agent = True

            return child_thread_id

        self.run_agent = run_agent

        def schedule_run(
            agent: str,
            input_message: str,
            run_at: datetime,
            run_params: Optional[Dict[str, str]] = None,
            thread_id: Optional[str] = None,
        ):
            """Schedules a run."""
            return client.schedule_run(agent, input_message, thread_id, run_params, run_at)

        self.schedule_run = schedule_run

        # TODO(https://github.com/nearai/nearai/issues/549): Allow only a subset of agents to access/update user memory.
        def add_user_memory(memory: str):
            """Add user memory."""
            return client.add_user_memory(memory)

        self.add_user_memory = add_user_memory

        def query_user_memory(query: str):
            """Query user memory."""
            return client.query_user_memory(query)

        self.query_user_memory = query_user_memory

        def generate_image(prompt: str):
            """Generate an image."""
            return client.generate_image(prompt)

        self.generate_image = generate_image

        def save_agent_data(key, data: Dict[str, Any]):
            """Save agent data."""
            try:
                return client.save_agent_data(key, data)
            except Exception as ex:
                self.add_system_log(f"Error saving agent data by key {key}: {ex}", logging.ERROR)
                return None

        self.save_agent_data = save_agent_data

        def get_agent_data():
            """Get agent data."""
            return client.get_agent_data()

        self.get_agent_data = get_agent_data

        def get_agent_data_by_key(key, default=None):
            """Get agent data by key."""
            namespace = self.get_primary_agent().namespace
            name = self.get_primary_agent().name
            try:
                result = client.get_agent_data_by_key(key)
            except Exception as ex:
                self.add_system_log(f"Error getting agent data by key {key}: {ex}", logging.ERROR)
                result = None
            return (
                result
                if result
                else {
                    "value": default,
                    "namespace": namespace,
                    "key": key,
                    "name": name,
                    "updated_at": "",
                    "created_at": "",
                }
            )

        self.get_agent_data_by_key = get_agent_data_by_key

        # HubClient methods
        def add_reply(
            message: str,
            attachments: Optional[Iterable[Attachment]] = None,
            message_type: Optional[str] = None,
            thread_id: str = self._thread_id,
        ):
            """Assistant adds a message to the environment."""
            # NOTE: message from `user` are not stored in the memory

            if self._debug_mode and not message_type:
                self.add_chat_log("assistant", message)
            return hub_client.beta.threads.messages.create(
                thread_id=thread_id,
                role="assistant",
                content=message,
                extra_body={
                    "assistant_id": self.get_primary_agent().identifier,
                    "run_id": self._run_id,
                },
                attachments=attachments,
                metadata={"message_type": message_type} if message_type else None,
            )

        self.add_reply = add_reply

        def get_thread(thread_id=self._thread_id):
            """Returns the current Thread object or the requested Thread."""
            return client.get_thread(thread_id)

        self.get_thread = get_thread

        def _add_message(
            role: str,
            message: str,
            attachments: Optional[Iterable[Attachment]] = None,
            **kwargs: Any,
        ):
            if self._debug_mode:
                self.add_chat_log(role, message)

            return hub_client.beta.threads.messages.create(
                thread_id=self._thread_id,
                role=role,  # type: ignore
                content=message,
                extra_body={
                    "assistant_id": self.get_primary_agent().identifier,
                    "run_id": self._run_id,
                },
                metadata=kwargs,
                attachments=attachments,
            )

        self._add_message = _add_message

        def _list_messages(
            limit: Union[int, NotGiven] = NOT_GIVEN,
            order: Literal["asc", "desc"] = "asc",
            thread_id: Optional[str] = None,
        ) -> List[Message]:
            """Returns messages from the environment."""
            messages = hub_client.beta.threads.messages.list(
                thread_id=thread_id or self._thread_id, limit=limit, order=order
            )
            self.add_system_log(f"Retrieved {len(messages.data)} messages from NEAR AI Hub")
            return messages.data

        self._list_messages = _list_messages

        def list_files_from_thread(
            order: Literal["asc", "desc"] = "asc", thread_id: Optional[str] = None
        ) -> List[FileObject]:
            """Lists files in the thread."""
            messages = self._list_messages(order=order, thread_id=thread_id)
            # Extract attachments from messages
            attachments = [a for m in messages if m.attachments for a in m.attachments]
            # Extract files from attachments
            file_ids = [a.file_id for a in attachments]
            files = [hub_client.files.retrieve(f) for f in file_ids if f]
            return files

        self.list_files_from_thread = list_files_from_thread

        def read_file_by_id(file_id: str, decode: Union[str, None] = "utf-8"):
            """Read a file from the thread."""
            content = hub_client.files.content(file_id).content

            if decode:
                return content.decode(decode)

            return content

        self.read_file_by_id = read_file_by_id

        def write_file(
            filename: str,
            content: Union[str, bytes],
            encoding: Union[str, None] = "utf-8",
            filetype: str = "text/plain",
            write_to_disk: bool = True,
            logging: bool = True,
        ) -> FileObject:
            """Writes a file to the environment.

            filename: The name of the file to write to
            content: The content to write to the file
            encoding: The encoding to use when writing the file (default is utf-8)
            filetype: The MIME type of the file (default is text/plain)
            write_to_disk: If True, write locally to disk (default is True)
            """
            if write_to_disk:
                # Write locally
                path = Path(self.get_primary_agent_temp_dir()) / filename
                path.parent.mkdir(parents=True, exist_ok=True)
                if isinstance(content, bytes):
                    with open(path, "wb") as f:
                        f.write(content)
                else:
                    with open(path, "w", encoding=encoding) as f:
                        f.write(content)

            if isinstance(content, bytes):
                file_data = content
            else:
                file_data = io.BytesIO(content.encode(encoding))  # type:ignore

            # Upload to Hub
            file = hub_client.files.create(file=(filename, file_data, filetype), purpose="assistants")
            if logging:
                self.add_system_log(f"Uploaded file {filename} with {len(content)} characters, id: {file.id}")
            return file

        self.write_file = write_file

        def mark_done() -> None:  # noqa: D102
            """Deprecated. Do not use."""
            pass

        self.mark_done = mark_done

        def mark_failed() -> None:
            """Deprecated. Do not use."""
            pass

        self.mark_failed = mark_failed

        def request_user_input() -> None:
            """Deprecated. Do not use."""
            pass

        self.request_user_input = request_user_input

        def request_agent_input() -> Run:
            """Mark the run as ready for input from another agent."""
            return hub_client.beta.threads.runs.update(
                thread_id=self._thread_id,
                run_id=self._run_id,
                extra_body={"status": "requires_action", "required_action": {"type": "agent_input"}},
            )

        self.request_agent_input = request_agent_input

        # Must be placed after method definitions
        self.register_standard_tools()

        if self._debug_mode:
            # Try to load existing logs from thread if they don't exist locally
            self._load_log_from_thread(SYSTEM_LOG_FILENAME)
            self._load_log_from_thread(AGENT_LOG_FILENAME)
            self._load_log_from_thread(CHAT_HISTORY_FILENAME)

        self._initialized = True

    # end of protected client methods

    def get_tool_registry(self, new: bool = False) -> ToolRegistry:
        """Returns the tool registry, a dictionary of tools that can be called by the agent."""
        if new:
            self._tools = ToolRegistry()
        return self._tools

    def register_standard_tools(self) -> None:  # noqa: D102
        reg = self.get_tool_registry()
        reg.register_tool(self.read_file)
        reg.register_tool(self.write_file)
        reg.register_tool(self.list_files)
        reg.register_tool(self.query_vector_store)

    def get_last_message(self, role: str = "user"):
        """Reads last message from the given role and returns it."""
        for message in reversed(self.list_messages()):
            if message.get("role") == role:
                return message

        return None

    def add_message(
        self,
        role: str,
        message: str,
        attachments: Optional[Iterable[Attachment]] = None,
        **kwargs: Any,
    ):
        """Deprecated. Please use `add_reply` instead. Assistant adds a message to the environment."""
        # Prevent agent to save messages on behalf of `user` to avoid adding false memory
        role = "assistant"

        return self._add_message(role, message, attachments, **kwargs)

    def add_system_log(self, log: str, level: int = logging.INFO) -> None:
        """Add system log with timestamp and log level."""
        if not self._initialized:
            return
        # NOTE: Do not call prints in this function.
        logger = logging.getLogger("system_logger")
        if not logger.handlers:
            # Configure the logger if it hasn't been set up yet
            logger.setLevel(logging.DEBUG)
            file_handler = logging.FileHandler(os.path.join(self.get_primary_agent_temp_dir(), SYSTEM_LOG_FILENAME))
            formatter = logging.Formatter("%(asctime)s - %(levelname)s - %(message)s", datefmt="%Y-%m-%d %H:%M:%S")
            file_handler.setFormatter(formatter)
            logger.addHandler(file_handler)

            if self.print_system_log:
                console_handler = logging.StreamHandler()
                console_handler.setFormatter(formatter)
                logger.addHandler(console_handler)

            # Add Thread log handler
            if self._debug_mode:
                custom_handler = CustomLogHandler(self.add_reply, "system")
                custom_handler.setFormatter(formatter)
                logger.addHandler(custom_handler)

        # Log the message
        logger.log(level, log)
        # Force the handler to write to disk
        for handler in logger.handlers:
            handler.flush()

        if self._debug_mode:
            self._save_logs_to_thread(SYSTEM_LOG_FILENAME)

    def add_agent_log(self, log: str, level: int = logging.INFO) -> None:
        """Add agent log with timestamp and log level."""
        if not self._initialized:
            return
        logger = logging.getLogger("agent_logger")
        if not logger.handlers:
            # Configure the logger if it hasn't been set up yet
            logger.setLevel(logging.DEBUG)
            file_handler = logging.FileHandler(os.path.join(self.get_primary_agent_temp_dir(), AGENT_LOG_FILENAME))
            formatter = logging.Formatter("%(asctime)s - %(levelname)s - %(message)s", datefmt="%Y-%m-%d %H:%M:%S")
            file_handler.setFormatter(formatter)
            logger.addHandler(file_handler)

            # Add Thread log handler
            if self._debug_mode:
                custom_handler = CustomLogHandler(self.add_reply, "agent")
                custom_handler.setFormatter(formatter)
                logger.addHandler(custom_handler)

        # Log the message
        logger.log(level, log)
        # Force the handler to write to disk
        for handler in logger.handlers:
            handler.flush()

        if self._debug_mode:
            self._save_logs_to_thread(AGENT_LOG_FILENAME)

    def add_chat_log(self, role: str, content: str, level: int = logging.INFO) -> None:
        """Add chat history to log file when in debug mode."""
        if not self._initialized:
            return
        if not self._debug_mode:
            return
        if not isinstance(content, str):
            content = "content is not str"
        logger = logging.getLogger("chat_logger")
        if not logger.handlers:
            # Configure the logger if it hasn't been set up yet
            logger.setLevel(logging.DEBUG)
            file_handler = logging.FileHandler(os.path.join(self.get_primary_agent_temp_dir(), CHAT_HISTORY_FILENAME))
            formatter = logging.Formatter("%(asctime)s - %(levelname)s - %(message)s", datefmt="%Y-%m-%d %H:%M:%S")
            file_handler.setFormatter(formatter)
            logger.addHandler(file_handler)

        # Log the message with role prefix
        message = f"{role.upper()}: {content}"
        logger.log(level, message)
        # Force the handler to write to disk
        for handler in logger.handlers:
            handler.flush()

        if self._debug_mode:
            self._save_logs_to_thread(CHAT_HISTORY_FILENAME)

    def add_agent_start_system_log(self, agent_idx: int) -> None:
        """Adds agent start system log."""
        agent = self._agents[agent_idx]
        message = f"Running agent {agent.name}"
        if agent.model != "":
            model = self.get_model_for_inference(agent.model)
            self._last_used_model = model
            message += f" that will connect to {model}"
            if agent.model_temperature:
                message += f", temperature={agent.model_temperature}"
            if agent.model_max_tokens:
                message += f", max_tokens={agent.model_max_tokens}"
        self.add_system_log(message)

    def list_messages(
        self,
        thread_id: Optional[str] = None,
        limit: Union[int, NotGiven] = 200,  # api defaults to 20
        order: Literal["asc", "desc"] = "asc",
    ):
        """Backwards compatibility for chat_completions messages."""
        messages = self._list_messages(thread_id=thread_id, limit=limit, order=order)

        # Filter out system and agent log messages when running in debug mode. Agent behavior shouldn't change based on logs.  # noqa: E501
        messages = [
            m
            for m in messages
            if not (
                m.metadata
                and any(m.metadata.get("message_type", "").startswith(prefix) for prefix in ["system:", "agent:"])
            )
        ]

        legacy_messages = [
            {
                "id": m.id,
                "content": "\n".join([c.text.value for c in m.content]),  # type: ignore
                "role": m.role,
                "attachments": m.attachments,
            }
            for m in messages
        ]
        return legacy_messages

    def verify_message(
        self,
        account_id: str,
        public_key: str,
        signature: str,
        message: str,
        nonce: str,
        callback_url: str,
    ) -> near.SignatureVerificationResult:
        """Verifies that the user message is signed with NEAR Account."""
        return near.verify_signed_message(
            account_id,
            public_key,
            signature,
            message,
            nonce,
            self.get_primary_agent().name,
            callback_url,
        )

    def list_files(self, path: str, order: Literal["asc", "desc"] = "asc") -> List[str]:
        """Lists files in the environment."""
        return os.listdir(os.path.join(self.get_primary_agent_temp_dir(), path))

    def get_agent_temp_path(self) -> Path:
        """Returns temp dir for primary agent where execution happens."""
        return self.get_primary_agent_temp_dir()

    def read_file(self, filename: str, decode: Union[str, None] = "utf-8") -> Optional[Union[bytes, str]]:
        """Reads a file from the environment or thread."""
        file_content: Optional[Union[bytes, str]] = None
        # First try to read from local filesystem
        local_path = os.path.join(self.get_primary_agent_temp_dir(), filename)
        if os.path.exists(local_path):
            print(f"Reading file {filename} from local path: {local_path}")
            try:
                with open(local_path, "rb") as local_path_file:
                    local_file_content = local_path_file.read()
                    file_content = local_file_content
                    if decode:
                        file_content = file_content.decode(decode)
            except Exception as e:
                print(f"Error with read_file: {e}")

        if not file_content:
            # Next check files written out by the agent.
            # Agent output files take precedence over files packaged with the agent
            thread_files = self.list_files_from_thread(order="desc")

            # Then try to read from thread, starting from the most recent
            for f in thread_files:
                if f.filename == filename:
                    file_content = self.read_file_by_id(f.id, decode)
                    break

            if not file_content:
                # Next check agent file cache
                # Agent output files & thread files take precedence over cached files
                file_cache = self.get_primary_agent().file_cache
                if file_cache:
                    file_content = file_cache.get(filename, None)

            # Write the file content from the thread or cache to the local filesystem
            # This allows exec_command to operate on the file
            if file_content:
                if not os.path.exists(os.path.dirname(local_path)):
                    os.makedirs(os.path.dirname(local_path))

                with open(local_path, "wb") as local_file:
                    if isinstance(file_content, bytes):
                        local_file.write(file_content)
                    else:
                        local_file.write(file_content.encode("utf-8"))

        if not file_content:
            self.add_system_log(f"Warn: File {filename} not found during read_file operation")

        return file_content

    def get_inference_parameters(
        self,
        messages: Union[Iterable[ChatCompletionMessageParam], str],
        model: Union[Iterable[ChatCompletionMessageParam], str],
        stream: bool,
        **kwargs: Any,
    ) -> Tuple[InferenceParameters, Any]:
        """Run inference parameters to run completions."""
        if isinstance(messages, str):
            self.add_system_log(
                "Deprecated completions call. Pass `messages` as a first parameter.",
                logging.WARNING,
            )
            messages_or_model = messages
            model_or_messages = model
            model = cast(str, messages_or_model)
            messages = cast(Iterable[ChatCompletionMessageParam], model_or_messages)
        else:
            model = cast(str, model)
            messages = cast(Iterable[ChatCompletionMessageParam], messages)
        model = self.get_model_for_inference(model)
        if model != self._last_used_model:
            self._last_used_model = model
            self.add_system_log(f"Connecting to {model}")

        temperature = kwargs.pop("temperature", self.get_primary_agent().model_temperature if self._agents else None)
        max_tokens = kwargs.pop("max_tokens", self.get_primary_agent().model_max_tokens if self._agents else None)

        params = InferenceParameters(
            model=model,
            messages=messages,
            stream=stream,
            temperature=temperature,
            max_tokens=max_tokens,
        )

        return params, kwargs

    # TODO(286): `messages` may be model and `model` may be messages temporarily to support deprecated API.
    def completions(
        self,
        messages: Union[Iterable[ChatCompletionMessageParam], str],
        model: Union[Iterable[ChatCompletionMessageParam], str] = "",
        stream: bool = False,
        thread_id: Optional[str] = None,
        attachments: Optional[Iterable[Attachment]] = None,
        message_type: Optional[str] = None,
        **kwargs: Any,
    ) -> Union[ModelResponse, CustomStreamWrapper]:
        """Returns all completions for given messages using the given model.

        Always returns a ModelResponse object. When stream=True, aggregates the streamed
        content into a ModelResponse. When stream=False, returns the ModelResponse directly.
        """
        params, kwargs = self.get_inference_parameters(messages, model, stream, **kwargs)
        if stream:
            message_id = None
            kwargs.setdefault("extra_headers", {}).update(
                {
                    k: v
                    for k, v in {
                        "run_id": self._run_id,
                        "thread_id": thread_id if thread_id else self._thread_id,
                        "message_id": message_id,
                    }.items()
                    if v is not None
                }
            )

            # Pass thread_id, attachments, and message_type to the server
            stream_results = self._run_inference_completions(
                messages, model, True, thread_id=thread_id, attachments=attachments, message_type=message_type, **kwargs
            )
            full_content = ""
            for chunk in stream_results:
                if not isinstance(chunk, (tuple, str)) and hasattr(chunk, "choices"):
                    if chunk.choices and hasattr(chunk.choices[0], "delta"):
                        delta = chunk.choices[0].delta
                        if hasattr(delta, "content") and delta.content:
                            full_content += delta.content

            response = ModelResponse(
                id="streamed_completion",
                object="chat.completion",
                created=int(time.time()),
                model=params.model,
                choices=[
                    Choices(index=0, message={"role": "assistant", "content": full_content}, finish_reason="stop")
                ],
                usage={"prompt_tokens": 0, "completion_tokens": 0, "total_tokens": 0},
            )
            return response
        else:
            return self._run_inference_completions(messages, model, False, **kwargs)

    def verify_signed_message(
        self,
        completion: str,
        messages: Union[Iterable[ChatCompletionMessageParam], str],
        public_key: Union[str, None] = None,
        signature: Union[str, None] = None,
        model: Union[Iterable[ChatCompletionMessageParam], str] = "",
        **kwargs: Any,
    ) -> bool:
        """Verifies a signed message."""
        if public_key is None or signature is None:
            return False

        params, _ = self.get_inference_parameters(messages, model, False, **kwargs)

        messages_without_ids = [{k: v for k, v in item.items() if k != "id"} for item in params.messages]
        ordered_messages_without_ids = [
            {"role": str(item["role"]), "content": str(item["content"])} for item in messages_without_ids
        ]

        return validate_completion_signature(
            public_key,
            signature,
            CompletionSignaturePayload(
                agent_name=self.get_primary_agent().get_full_name(),
                completion=completion,
                model=params.model,
                messages=ordered_messages_without_ids,
                temperature=params.temperature,
                max_tokens=params.max_tokens,
            ),
        )

    def completions_and_run_tools(
        self,
        messages: List[ChatCompletionMessageParam],
        model: str = "",
        tools: Optional[List] = None,
        add_responses_to_messages: bool = True,
        agent_role_name="assistant",
        tool_role_name="tool",
        **kwargs: Any,
    ) -> ModelResponse:
        """Returns all completions for given messages using the given model and runs tools."""
        if self._use_llama_tool_syntax(model, tools):
            tool_prompt = self._llama_tool_prompt(tools)
            messages.append({"role": "system", "content": tool_prompt})
        raw_response = self._run_inference_completions(messages, model, stream=False, tools=tools, **kwargs)
        assert isinstance(raw_response, ModelResponse), "Expected ModelResponse"
        response: ModelResponse = raw_response
        assert all(map(lambda choice: isinstance(choice, Choices), response.choices)), "Expected Choices"
        choices: List[Choices] = response.choices  # type: ignore
        response_message = choices[0].message

        self._handle_tool_calls(response_message, add_responses_to_messages, agent_role_name, tool_role_name)

        return response

    def _handle_tool_calls(
        self,
        response_message,
        add_responses_to_messages,
        agent_role_name,
        tool_role_name,
    ):
        (message_without_tool_call, tool_calls) = self._parse_tool_call(response_message)
        if add_responses_to_messages and response_message.content:
            self.add_message(agent_role_name, message_without_tool_call)
        if tool_calls:
            for tool_call in tool_calls:
                function_name = tool_call.function.name
                try:
                    assert function_name, "Tool call must have a function name"
                    function_signature = self.get_tool_registry().get_tool_definition(function_name)
                    assert function_signature, f"Tool {function_name} not found"
                    args = tool_call.function.arguments
                    function_args = tool_json_helper.parse_json_args(function_signature, args)
                    self.add_system_log(f"Calling tool {function_name} with args {function_args}")
                    function_response = self._tools.call_tool(function_name, **function_args if function_args else {})

                    if function_response:
                        try:
                            function_response_json = json.dumps(function_response) if function_response else ""
                            if add_responses_to_messages:
                                self.add_message(
                                    tool_role_name,
                                    function_response_json,
                                    tool_call_id=tool_call.id,
                                    name=function_name,
                                )
                        except Exception as e:
                            # some tool responses may not be serializable
                            error_message = f"Unable to add tool output as a message {function_name}: {e}"
                            self.add_system_log(error_message, level=logging.INFO)
                except Exception as e:
                    error_message = f"Error calling tool {function_name}: {e}"
                    self.add_system_log(error_message, level=logging.ERROR)
                    if add_responses_to_messages:
                        self.add_message(
                            tool_role_name,
                            error_message,
                            tool_call_id=tool_call.id,
                            name=function_name,
                        )

    @staticmethod
    def _parse_tool_call(
        response_message,
    ) -> Tuple[Optional[str], Optional[List[ChatCompletionMessageToolCall]]]:
        if hasattr(response_message, "tool_calls") and response_message.tool_calls:
            return response_message.content, response_message.tool_calls
        content = response_message.content
        if content is None:
            return None, None
        content = response_message.content
        llama_matches = LLAMA_TOOL_FORMAT_PATTERN.findall(content)
        if llama_matches:
            text = ""
            tool_calls = []
            for llama_match in llama_matches:
                before_call_text, function_name, args, end_tag, after_call_text = llama_match
                function = Function(name=function_name, arguments=args)
                tool_call = ChatCompletionMessageToolCall(id=str(uuid.uuid4()), function=function)
                text += before_call_text + after_call_text
                tool_calls.append(tool_call)
            return text, tool_calls

        llama_matches = LLAMA_TOOL_FORMAT_PATTERN2.findall(content)
        if llama_matches:
            text = ""
            tool_calls = []
            for llama_match in llama_matches:
                before_call_text, function_name_and_args, after_call_text = llama_match
                try:
                    parsed_function_name_and_args = json.loads(function_name_and_args)
                    function_name = parsed_function_name_and_args.get("name")
                    args = parsed_function_name_and_args.get("arguments")
                    function = Function(name=function_name, arguments=args)
                    tool_call = ChatCompletionMessageToolCall(id=str(uuid.uuid4()), function=function)
                    text += before_call_text + after_call_text
                    tool_calls.append(tool_call)
                except json.JSONDecodeError:
                    print(f"Error parsing tool_call function name and args: {function_name_and_args}")
                    continue
            return text, tool_calls

        return content, None

    @staticmethod
    def _use_llama_tool_syntax(model: str, tools: Optional[List]) -> bool:
        return tools is not None and "llama" in model

    @staticmethod
    def _llama_tool_prompt(tools: Optional[List]) -> str:
        return (
            """Answer the user's question by making use of the following functions if needed.
            If none of the function can be used, please say so.
            Here is a list of functions in JSON format:"""
            + json.dumps(tools)
            + """Think very carefully before calling functions.
            If you choose to call a function ONLY reply in the following format with no prefix or suffix:

            <function=example_function_name>{"example_name": "example_value"}</function>

            Reminder:
            - Function calls MUST follow the specified format, start with <function= and end with </function>
            - Function arguments MUST be in JSON format using double quotes
            - Required parameters MUST be specified
            - Multiple functions can be called in one message as long as they are on separate lines.
            - Put the entire function call reply on one line
        """
        )

    # TODO(286): `messages` may be model and `model` may be messages temporarily to support deprecated API.
    def completion(
        self,
        messages: Union[Iterable[ChatCompletionMessageParam], str],
        model: Union[Iterable[ChatCompletionMessageParam], str] = "",
        **kwargs: Any,
    ) -> str:
        """Returns a completion for the given messages using the given model."""
        raw_response = self.completions(messages, model, **kwargs)
        assert isinstance(raw_response, ModelResponse), "Expected ModelResponse"
        response: ModelResponse = raw_response
        assert all(map(lambda choice: isinstance(choice, Choices), response.choices)), "Expected Choices"
        choices: List[Choices] = response.choices  # type: ignore
        response_message = choices[0].message.content
        assert response_message, "No completions returned"
        return response_message

    def signed_completion(
        self,
        messages: Union[Iterable[ChatCompletionMessageParam], str],
        model: Union[Iterable[ChatCompletionMessageParam], str] = "",
        **kwargs: Any,
    ) -> Dict[str, str]:
        """Returns a completion for the given messages using the given model with the agent signature."""
        # TODO Return signed completions for non-latest versions only?
        agent_name = self.get_primary_agent().get_full_name()
        raw_response = self.completions(messages, model, agent_name=agent_name, **kwargs)
        assert isinstance(raw_response, ModelResponse), "Expected ModelResponse"
        response: ModelResponse = raw_response

        signature_data = json.loads(response.system_fingerprint) if response.system_fingerprint else {}

        assert all(map(lambda choice: isinstance(choice, Choices), response.choices)), "Expected Choices"
        choices: List[Choices] = response.choices  # type: ignore
        response_message = choices[0].message.content
        assert response_message, "No completions returned"

        return {
            "response": response_message,
            "signature": signature_data.get("signature", None),
            "public_key": signature_data.get("public_key", None),
        }

    def completion_and_get_tools_calls(
        self,
        messages: List[ChatCompletionMessageParam],
        model: str = "",
        **kwargs: Any,
    ) -> SimpleNamespace:
        """Returns completion message and/or tool calls from OpenAI or Llama tool formats."""
        raw_response = self._run_inference_completions(messages, model, stream=False, **kwargs)

        assert isinstance(raw_response, ModelResponse), "Expected ModelResponse"
        response: ModelResponse = raw_response
        assert all(map(lambda choice: isinstance(choice, Choices), response.choices)), "Expected Choices"
        choices: List[Choices] = response.choices  # type: ignore

        (message_without_tool_call, tool_calls) = self._parse_tool_call(choices[0].message)

        if message_without_tool_call is None:
            response_message = choices[0].message.content
            message_without_tool_call = response_message

        return SimpleNamespace(message=message_without_tool_call, tool_calls=tool_calls)

    def completion_and_run_tools(
        self,
        messages: List[ChatCompletionMessageParam],
        model: str = "",
        tools: Optional[List] = None,
        **kwargs: Any,
    ) -> Optional[str]:
        """Returns a completion for the given messages using the given model and runs tools."""
        completion_tools_response = self.completions_and_run_tools(messages, model, tools, **kwargs)
        assert all(
            map(
                lambda choice: isinstance(choice, Choices),
                completion_tools_response.choices,
            )
        ), "Expected Choices"
        choices: List[Choices] = completion_tools_response.choices  # type: ignore
        response_content = choices[0].message.content
        return response_content

    def call_agent(self, agent_index: int, task: str) -> None:
        """Calls agent with given task."""
        self._agents[agent_index].run(self, task=task)

    def get_agents(self) -> List[Agent]:
        """Returns list of agents available in environment."""
        return self._agents

    def get_primary_agent(self) -> Agent:
        """Returns the agent that is invoked first."""
        return self._agents[0]

    def get_primary_agent_temp_dir(self) -> Path:
        """Returns temp dir for primary agent."""
        return self.get_primary_agent().temp_dir

<<<<<<< HEAD
    def is_done(self) -> bool:  # noqa: D102
        return self._done
=======
    def create_snapshot(self) -> bytes:
        """Create an in memory snapshot."""
        with tempfile.NamedTemporaryFile(suffix=".tar.gz") as f:
            with tarfile.open(fileobj=f, mode="w:gz") as tar:
                tar.add(self._path, arcname=".")
            f.flush()
            f.seek(0)
            snapshot = f.read()
        return snapshot
>>>>>>> d5256248

    def environment_run_info(self, base_id, run_type) -> dict:
        """Returns the environment run information."""
        if not self._agents or not self.get_primary_agent():
            raise ValueError("Agent not found")
        primary_agent = self.get_primary_agent()

        full_agent_name = "/".join([primary_agent.namespace, primary_agent.name, primary_agent.version])
        safe_agent_name = full_agent_name.replace("/", "_")
        uid = uuid.uuid4().hex
        generated_name = f"environment_run_{safe_agent_name}_{uid}"
        name = generated_name

        timestamp = datetime.now(timezone.utc).isoformat()
        return {
            "name": name,
            "version": "0",
            "description": f"Agent {run_type} {full_agent_name} {uid} {timestamp}",
            "category": "environment",
            "tags": ["environment"],
            "details": {
                "base_id": base_id,
                "timestamp": timestamp,
                "agents": [agent.name for agent in self._agents],
                "primary_agent_namespace": primary_agent.namespace,
                "primary_agent_name": primary_agent.name,
                "primary_agent_version": primary_agent.version,
                "run_id": self._run_id,
                "run_type": run_type,
            },
            "show_entry": True,
        }

    def clear_temp_agent_files(self, verbose=True) -> None:
        """Remove temp agent files created to be used in `runpy`."""
        for agent in self._agents:
            if os.path.exists(agent.temp_dir):
                if verbose:
                    print("removed agent.temp_files", agent.temp_dir)
                shutil.rmtree(agent.temp_dir)

    def set_next_actor(self, who: str) -> None:
        """Set the next actor / action in the dialogue."""
<<<<<<< HEAD
        next_action_fn = os.path.join(self.get_primary_agent_temp_dir(), ".next_action")
        if who == "agent":
            self._done = False
=======
        next_action_fn = os.path.join(self._path, ".next_action")
>>>>>>> d5256248

        with open(next_action_fn, "w") as f:
            f.write(who)

    def get_next_actor(self) -> str:  # noqa: D102
        next_action_fn = os.path.join(self.get_primary_agent_temp_dir(), ".next_action")

        if os.path.exists(next_action_fn):
            with open(next_action_fn) as f:
                return f.read().strip(" \n")
        else:
            # By default the user starts the conversation.
            return "user"

    def run(self, new_message: Optional[str] = None) -> None:
        """Runs agent(s) against a new or previously created environment."""
        if new_message:
            self._add_message("user", new_message)
        elif self._debug_mode:
            last_user_message = self.get_last_message(role="user")
            if last_user_message:
                content = last_user_message["content"]
                self.add_chat_log("user", content)

        self.set_next_actor("agent")

<<<<<<< HEAD
        while iteration < max_iterations and not self.is_done() and self.get_next_actor() != "user":
            iteration += 1
            if max_iterations > 1:
                self.add_system_log(
                    f"Running agent, iteration {iteration}/{max_iterations}",
                    logging.INFO,
                )
            try:
                # Create a logging callback for agent output
                def agent_output_logger(msg, level=logging.INFO):
                    self.add_system_log(msg, level)

                error_message, traceback_message = self.get_primary_agent().run(
                    self,
                    task=new_message,
                    log_stdout_callback=agent_output_logger if self._debug_mode else None,
                    log_stderr_callback=agent_output_logger,
                )
=======
        try:
            error_message, traceback_message = self.get_primary_agent().run(self, task=new_message)
            if self._debug_mode and (error_message or traceback_message):
>>>>>>> d5256248
                if self._debug_mode and (error_message or traceback_message):
                    message_parts = []

                    if error_message:
                        message_parts.append(f"Error: \n ```\n{error_message}\n```")

                    if traceback_message:
                        message_parts.append(f"Error Traceback: \n ```\n{traceback_message}\n```")

<<<<<<< HEAD
                    self.add_system_log("\n\n".join(message_parts))
=======
                    self.add_reply("\n\n".join(message_parts), message_type="system:debug")
>>>>>>> d5256248

        except Exception as e:
            self.add_system_log(f"Environment run failed: {e}", logging.ERROR)
            self.mark_failed()
            raise e

    def generate_folder_hash_id(self, path: str) -> str:
        """Returns hash based on files and their contents in path, including subfolders."""  # noqa: E501
        hash_obj = hashlib.md5()

        for root, _dirs, files in os.walk(path):
            for file in sorted(files):
                file_path = os.path.join(root, file)
                with open(file_path, "rb") as f:
                    while chunk := f.read(8192):
                        hash_obj.update(chunk)

        return hash_obj.hexdigest()

    def _load_log_from_thread(self, filename: str) -> Optional[str]:
        """Load log file from thread if it doesn't exist locally."""
        local_path = os.path.join(self.get_primary_agent_temp_dir(), filename)
        print(f"Logging {filename} at: {local_path}")
        if not os.path.exists(local_path):
            try:
                content = self.read_file(filename, decode="utf-8")
                if content and isinstance(content, str):  # Type guard to ensure it's a string
                    with open(os.path.join(local_path), "w") as f:
                        f.write(content)
                    return content
            except Exception:
                pass
        return None

    def _save_logs_to_thread(self, log_file: str):
        """Save log file to thread."""
        if not self._debug_mode:
            return
        log_path = os.path.join(self.get_primary_agent_temp_dir(), log_file)
        if os.path.exists(log_path):
            try:
                with open(log_path, "r") as f:
                    content = f.read()
                # Only upload if there's content
                if content:
                    # Force the filetype to text/plain for .log files
                    self.write_file(log_file, content, filetype="text/plain", write_to_disk=True, logging=False)
            except Exception as e:
                print(f"Failed to save {log_file} to thread: {e}")<|MERGE_RESOLUTION|>--- conflicted
+++ resolved
@@ -5,11 +5,6 @@
 import os
 import re
 import shutil
-<<<<<<< HEAD
-=======
-import tarfile
-import tempfile
->>>>>>> d5256248
 import time
 import uuid
 from datetime import datetime, timezone
@@ -1389,21 +1384,6 @@
         """Returns temp dir for primary agent."""
         return self.get_primary_agent().temp_dir
 
-<<<<<<< HEAD
-    def is_done(self) -> bool:  # noqa: D102
-        return self._done
-=======
-    def create_snapshot(self) -> bytes:
-        """Create an in memory snapshot."""
-        with tempfile.NamedTemporaryFile(suffix=".tar.gz") as f:
-            with tarfile.open(fileobj=f, mode="w:gz") as tar:
-                tar.add(self._path, arcname=".")
-            f.flush()
-            f.seek(0)
-            snapshot = f.read()
-        return snapshot
->>>>>>> d5256248
-
     def environment_run_info(self, base_id, run_type) -> dict:
         """Returns the environment run information."""
         if not self._agents or not self.get_primary_agent():
@@ -1446,13 +1426,7 @@
 
     def set_next_actor(self, who: str) -> None:
         """Set the next actor / action in the dialogue."""
-<<<<<<< HEAD
         next_action_fn = os.path.join(self.get_primary_agent_temp_dir(), ".next_action")
-        if who == "agent":
-            self._done = False
-=======
-        next_action_fn = os.path.join(self._path, ".next_action")
->>>>>>> d5256248
 
         with open(next_action_fn, "w") as f:
             f.write(who)
@@ -1479,44 +1453,27 @@
 
         self.set_next_actor("agent")
 
-<<<<<<< HEAD
-        while iteration < max_iterations and not self.is_done() and self.get_next_actor() != "user":
-            iteration += 1
-            if max_iterations > 1:
-                self.add_system_log(
-                    f"Running agent, iteration {iteration}/{max_iterations}",
-                    logging.INFO,
-                )
-            try:
-                # Create a logging callback for agent output
-                def agent_output_logger(msg, level=logging.INFO):
-                    self.add_system_log(msg, level)
-
-                error_message, traceback_message = self.get_primary_agent().run(
-                    self,
-                    task=new_message,
-                    log_stdout_callback=agent_output_logger if self._debug_mode else None,
-                    log_stderr_callback=agent_output_logger,
-                )
-=======
         try:
-            error_message, traceback_message = self.get_primary_agent().run(self, task=new_message)
+            # Create a logging callback for agent output
+            def agent_output_logger(msg, level=logging.INFO):
+                self.add_system_log(msg, level)
+
+            error_message, traceback_message = self.get_primary_agent().run(
+                self,
+                task=new_message,
+                log_stdout_callback=agent_output_logger if self._debug_mode else None,
+                log_stderr_callback=agent_output_logger,
+            )
             if self._debug_mode and (error_message or traceback_message):
->>>>>>> d5256248
-                if self._debug_mode and (error_message or traceback_message):
-                    message_parts = []
-
-                    if error_message:
-                        message_parts.append(f"Error: \n ```\n{error_message}\n```")
-
-                    if traceback_message:
-                        message_parts.append(f"Error Traceback: \n ```\n{traceback_message}\n```")
-
-<<<<<<< HEAD
-                    self.add_system_log("\n\n".join(message_parts))
-=======
-                    self.add_reply("\n\n".join(message_parts), message_type="system:debug")
->>>>>>> d5256248
+                message_parts = []
+
+                if error_message:
+                    message_parts.append(f"Error: \n ```\n{error_message}\n```")
+
+                if traceback_message:
+                    message_parts.append(f"Error Traceback: \n ```\n{traceback_message}\n```")
+
+                self.add_system_log("\n\n".join(message_parts))
 
         except Exception as e:
             self.add_system_log(f"Environment run failed: {e}", logging.ERROR)
