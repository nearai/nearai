--- conflicted
+++ resolved
@@ -1,11 +1,7 @@
 import json
 from typing import Any, List, Optional
 
-<<<<<<< HEAD
-from nearai.openapi_client.api.jobs_api import Job, JobsApi, JobStatus, SelectedJob
-=======
-from openapi_client.api.jobs_api import Job, JobsApi, JobStatus, SelectedJob, WorkerKind
->>>>>>> 13533b75
+from nearai.openapi_client.api.jobs_api import Job, JobsApi, JobStatus, SelectedJob, WorkerKind
 
 
 def get_pending_job(worker_id: str, worker_kind: WorkerKind) -> SelectedJob:
