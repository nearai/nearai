import json
import re
from concurrent.futures import ThreadPoolExecutor, as_completed
<<<<<<< HEAD
from pathlib import Path
from typing import Any, Dict, List
=======
from typing import List, Optional
>>>>>>> a521ee3f

from nearai.openapi_client import (
    BodyDownloadFileV1RegistryDownloadFilePost,
    BodyDownloadMetadataV1RegistryDownloadMetadataPost,
    BodyListFilesV1RegistryListFilesPost,
)
from nearai.openapi_client.api.registry_api import RegistryApi
from nearai.openapi_client.api_client import ApiClient
from nearai.openapi_client.configuration import Configuration
from nearai.openapi_client.models.body_upload_metadata_v1_registry_upload_metadata_post import (
    BodyUploadMetadataV1RegistryUploadMetadataPost,
)
from nearai.openapi_client.models.entry_location import EntryLocation
from nearai.openapi_client.models.entry_metadata_input import EntryMetadataInput
from nearai.shared.auth_data import AuthData
from nearai.shared.file_encryption import FileEncryption

ENVIRONMENT_FILENAME = "environment.tar.gz"


def _decrypt_file(data, encryption_key: str):
    try:
        return FileEncryption.decrypt_data(data, encryption_key)
    except Exception:
        # Failed to decrypt, maybe not encrypted or wrong key
        # Just return the original data
        return data


class PartialNearClient:
    """Wrap NEAR AI api registry methods, uses generated NEAR AI client."""

    def __init__(self, base_url: str, auth: AuthData, runner_api_key: str = ""):  # noqa: D107
        self.runner_api_key = runner_api_key
        self.entry_location_pattern = re.compile("^(?P<namespace>[^/]+)/(?P<name>[^/]+)/(?P<version>[^/]+)$")

        auth_bearer_token = auth.generate_bearer_token()
        new_token = json.loads(auth_bearer_token)
        new_token["runner_data"] = json.dumps({"runner_api_key": self.runner_api_key})
        auth_bearer_token = json.dumps(new_token)

        configuration = Configuration(access_token=f"Bearer {auth_bearer_token}", host=base_url)
        client = ApiClient(configuration)
        self._client = client

    def parse_location(self, entry_location: str) -> dict:
        """Create a EntryLocation from a string in the format namespace/name/version."""
        match = self.entry_location_pattern.match(entry_location)

        if match is None:
            raise ValueError(
                f"Invalid entry format: {entry_location}. Should have the format <namespace>/<name>/<version>"
            )

        return {
            "namespace": match.group("namespace"),
            "name": match.group("name"),
            "version": match.group("version"),
        }

    def get_file_from_registry(self, entry_location: dict, path: str, encryption_key: Optional[str]):
        """Fetches a file from NEAR AI registry."""
        api_instance = RegistryApi(self._client)
        body = BodyDownloadFileV1RegistryDownloadFilePost.from_dict(
            dict(
                entry_location=entry_location,
                path=path,
            )
        )
        assert body is not None, (
            f"Unable to create request body for file download. Entry location: {entry_location}, Path: {path}"
        )
        result = api_instance.download_file_v1_registry_download_file_post(body)
        if encryption_key:
            result = _decrypt_file(result, encryption_key)
        return result

    def list_files(self, entry_location: dict) -> List[str]:
        """List files in an entry in the registry.

        Return the relative paths to all files with respect to the root of the entry.
        """
        api_instance = RegistryApi(self._client)
        body = BodyListFilesV1RegistryListFilesPost.from_dict(dict(entry_location=entry_location))
        assert body is not None, f"Unable to create request body for file listing. Entry location: {entry_location}"
        result = api_instance.list_files_v1_registry_list_files_post(body)
        return [file.filename for file in result]

    def get_files_from_registry(self, entry_location: dict, encryption_key: Optional[str]):
        """Fetches all files from NEAR AI registry."""
        api_instance = RegistryApi(self._client)

        files = self.list_files(entry_location)
        results = []

        with ThreadPoolExecutor() as executor:
            tasks = {}
            for path in files:
                if path is None:
                    continue
                body = BodyDownloadFileV1RegistryDownloadFilePost.from_dict(
                    dict(entry_location=entry_location, path=path)
                )
                if body is None:
                    continue
                future = executor.submit(
                    api_instance.download_file_v1_registry_download_file_post,
                    body,
                )
                tasks[future] = path

            for future in as_completed(tasks):
                path = tasks[future]
                result = future.result()
                if encryption_key:
                    result = _decrypt_file(result, encryption_key)
                results.append({"filename": path, "content": result})
            return results

    def get_agent_metadata(self, identifier: str) -> dict:
        """Fetches metadata for an agent from NEAR AI registry."""
        api_instance = RegistryApi(self._client)
        entry_location = self.parse_location(identifier)
        body = BodyDownloadMetadataV1RegistryDownloadMetadataPost.from_dict(dict(entry_location=entry_location))
        assert body is not None, f"Unable to create request body for agent metadata. Entry location: {entry_location}"
        result = api_instance.download_metadata_v1_registry_download_metadata_post(body)
        return result.to_dict()

    def get_agent(self, identifier):
        """Fetches an agent from NEAR AI registry."""
        entry_location = self.parse_location(identifier)
        metadata = self.get_agent_metadata(identifier)
        encryption_key = metadata.get("details", {}).get("encryption_key", None)
        # download all agent files
        files = self.get_files_from_registry(entry_location, encryption_key=encryption_key)
        # Add metadata as a file
<<<<<<< HEAD
        files.append({"filename": "metadata.json", "content": self.get_agent_metadata(identifier)})
        return files

    def upload_new_entry(self, local_path: Path):
        """Uploads new entry (e.g. analytics entry) to NEAR AI registry."""
        path = Path(local_path).absolute()
        metadata_path = path / "metadata.json"
        with open(metadata_path) as f:
            plain_metadata: Dict[str, Any] = json.load(f)

        namespace = self.auth.namespace
        name = plain_metadata.pop("name")
        assert " " not in name

        entry_location = EntryLocation.model_validate(
            dict(
                namespace=namespace,
                name=name,
                version=plain_metadata.pop("version"),
            )
        )

        entry_metadata = EntryMetadataInput.model_validate(plain_metadata)
        api_instance = RegistryApi(self._client)

        # Upload metadata first
        api_instance.upload_metadata_v1_registry_upload_metadata_post(
            BodyUploadMetadataV1RegistryUploadMetadataPost(metadata=entry_metadata, entry_location=entry_location)
        )

        # Get all files in path
        entry_files = []
        for file_path in path.rglob("*"):
            if file_path.is_file():
                entry_files.append(file_path)

        for entry_file in entry_files:
            try:
                with open(entry_file, "rb") as file:
                    data = file.read()

                    # Get relative path from the base directory
                    relative_path = entry_file.relative_to(path)

                    api_instance.upload_file_v1_registry_upload_file_post(
                        path=str(relative_path),  # Use relative path
                        file=data,
                        namespace=entry_location.namespace,
                        name=entry_location.name,
                        version=entry_location.version,
                    )
            except Exception as e:
                print(f"Error uploading file {entry_file}: {e}")
                # Continue with other files instead of failing the entire upload
                continue
=======
        files.append({"filename": "metadata.json", "content": metadata})
        return files
>>>>>>> a521ee3f
<|MERGE_RESOLUTION|>--- conflicted
+++ resolved
@@ -1,12 +1,8 @@
 import json
 import re
 from concurrent.futures import ThreadPoolExecutor, as_completed
-<<<<<<< HEAD
 from pathlib import Path
-from typing import Any, Dict, List
-=======
-from typing import List, Optional
->>>>>>> a521ee3f
+from typing import Any, Dict, List, Optional
 
 from nearai.openapi_client import (
     BodyDownloadFileV1RegistryDownloadFilePost,
@@ -143,8 +139,7 @@
         # download all agent files
         files = self.get_files_from_registry(entry_location, encryption_key=encryption_key)
         # Add metadata as a file
-<<<<<<< HEAD
-        files.append({"filename": "metadata.json", "content": self.get_agent_metadata(identifier)})
+        files.append({"filename": "metadata.json", "content": metadata})
         return files
 
     def upload_new_entry(self, local_path: Path):
@@ -198,8 +193,4 @@
             except Exception as e:
                 print(f"Error uploading file {entry_file}: {e}")
                 # Continue with other files instead of failing the entire upload
-                continue
-=======
-        files.append({"filename": "metadata.json", "content": metadata})
-        return files
->>>>>>> a521ee3f
+                continue