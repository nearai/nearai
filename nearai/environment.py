--- conflicted
+++ resolved
@@ -47,9 +47,6 @@
     def _generate_run_id() -> str:
         return uuid.uuid4().hex
 
-<<<<<<< HEAD
-    def add_message(self, role: str, message: str, filename: str = CHAT_FILENAME) -> None:  # noqa: D102
-=======
     def get_tool_registry(self):
         return self._tools
 
@@ -62,7 +59,6 @@
         reg.register_tool(self.list_files)
 
     def add_message(self, role: str, message: str, filename: str = CHAT_FILENAME, **kwargs):
->>>>>>> d809549c
         with open(os.path.join(self._path, filename), "a") as f:
             f.write(json.dumps({"role": role, "content": message, **kwargs}) + DELIMITER)
 
@@ -78,27 +74,19 @@
         with open(path, "r") as f:
             return [json.loads(message) for message in f.read().split(DELIMITER) if message]
 
-<<<<<<< HEAD
-    def list_files(self, path: str) -> List[str]:  # noqa: D102
-=======
     def list_files(self, path: str) -> List[str]:
         """Lists files in the environment
             path: The path to list files from.
         """
->>>>>>> d809549c
         return os.listdir(os.path.join(self._path, path))
 
     def get_path(self) -> str:  # noqa: D102
         return self._path
 
-<<<<<<< HEAD
-    def read_file(self, filename: str) -> str:  # noqa: D102
-=======
     def read_file(self, filename: str) -> str:
         """Read a file from the environment
             filename: The name of the file to read.
         """
->>>>>>> d809549c
         if not os.path.exists(os.path.join(self._path, filename)):
             return ""
         try:
@@ -107,33 +95,17 @@
         except Exception as e:
             return f"failed to read file: {e}"
 
-<<<<<<< HEAD
-    def write_file(self, filename: str, content: str) -> None:  # noqa: D102
-=======
     def write_file(self, filename: str, content: str):
         """Writes a file to the environment.
             filename: The name of the file to write to
             content: The content to write to the file.
         """
->>>>>>> d809549c
         path = Path(self._path) / filename
         path.parent.mkdir(parents=True, exist_ok=True)
         with open(path, "w") as f:
             f.write(content)
         return f"Successfully wrote {len(content) if content else 0} characters to {filename}"
 
-<<<<<<< HEAD
-    def exec_command(self, command: str) -> Dict[str, str | int]:
-        """Executes a command in the environment and logs the output."""
-        yes_no = input("> Do you want to run the following command? (Y/n): " + command)
-        if yes_no != "" and yes_no.lower() != "y":
-            return {
-                "command": command,
-                "returncode": 999,
-                "stdout": "",
-                "stderr": "declined by user",
-            }
-=======
     def exec_command(self, command: str) -> Dict[str, str]:
         """Executes a command in the environment and logs the output. The environment does not allow running interactive programs. It will run a program for 1 second then will interrupt it if it is still running or if it is waiting for user input.
             command: The command to execute, like 'ls -l' or 'python3 tests.py'
@@ -147,7 +119,6 @@
                     "stdout": "",
                     "stderr": "declined by user",
                 }
->>>>>>> d809549c
 
         try:
             process = subprocess.Popen(
@@ -199,9 +170,6 @@
         """Returns all completions for given messages using the given model."""
         return self._inference.completions(model, messages, stream=stream, **kwargs)
 
-<<<<<<< HEAD
-    def completion(self, model: str, messages: Iterable[ChatCompletionMessageParam]) -> str:
-=======
     def completions_and_run_tools(self, model, messages, stream=False, tools=None, **kwargs):
         """Returns all completions for given messages using the given model and runs tools."""
         response = self._inference.completions(
@@ -221,22 +189,14 @@
         return response
 
     def completion(self, model: str, messages) -> str:
->>>>>>> d809549c
         """Returns a completion for the given messages using the given model."""
-        completions = self.completions(model, messages).choices
-        if completions:
-            return completions[0].message.content
-        raise ValueError("No completions found")
-
-<<<<<<< HEAD
-    def call_agent(self, agent_path: str, task: str) -> None:
-=======
+        return self.completions(model, messages).choices[0].message.content
+
     def completion_and_run_tools(self, model: str, messages, stream=False, tools=None, **kwargs) -> str:
         """Returns a completion for the given messages using the given model and runs tools."""
         return self.completions_and_run_tools(model, messages, stream, tools, **kwargs).choices[0].message.content
 
     def call_agent(self, agent_path: str, task: str):
->>>>>>> d809549c
         """Calls agent with given task."""
         self._agents[agent_path].run(self, task=task)
 
