import importlib.metadata
import json
import os
import runpy
import sys
from collections import OrderedDict
from dataclasses import asdict
from pathlib import Path
from textwrap import fill
from typing import Any, Dict, Optional, Union

import boto3
import fire
from openapi_client import EntryLocation, EntryMetadataInput
from openapi_client.api.benchmark_api import BenchmarkApi
from openapi_client.api.default_api import DefaultApi
from openapi_client.api.evaluation_api import EvaluationApi
from shared.client_config import DEFAULT_MODEL, DEFAULT_MODEL_MAX_TOKENS, DEFAULT_MODEL_TEMPERATURE, DEFAULT_PROVIDER
from tabulate import tabulate

from nearai.config import (
    CONFIG,
    update_config,
)
from nearai.finetune import FinetuneCli
from nearai.lib import check_metadata, parse_location, parse_tags
from nearai.registry import registry
from nearai.tensorboard_feed import TensorboardCli


class RegistryCli:
    def info(self, entry: str) -> None:
        """Show information about an item."""
        entry_location = parse_location(entry)
        metadata = registry.info(entry_location)

        if metadata is None:
            print(f"Entry {entry} not found.")
            return

        print(metadata.model_dump_json(indent=2))

    def metadata_template(self, local_path: str = ".", category: str = "", description: str = ""):
        """Create a metadata template."""
        path = Path(local_path)

        metadata_path = path / "metadata.json"

        # Get the name of the folder
        folder_name = path.name

        with open(metadata_path, "w") as f:
            metadata: Dict[str, Any] = {
                "name": folder_name,
                "version": "0.0.1",
                "description": description,
                "category": category,
                "tags": [],
                "details": {},
                "show_entry": True,
            }

            if category == "agent":
                metadata["details"]["agent"] = {}
                metadata["details"]["agent"]["defaults"] = {
                    "model": DEFAULT_MODEL,
                    "model_provider": DEFAULT_PROVIDER,
                    "model_temperature": DEFAULT_MODEL_TEMPERATURE,
                    "model_max_tokens": DEFAULT_MODEL_MAX_TOKENS,
                }

            json.dump(metadata, f, indent=2)

    def list(
        self,
        namespace: str = "",
        category: str = "",
        tags: str = "",
        total: int = 32,
        offset: int = 0,
        show_all: bool = False,
        show_latest_version: bool = True,
        star: str = "",
    ) -> None:
        """List available items."""
        # Make sure tags is a comma-separated list of tags
        tags_l = parse_tags(tags)
        tags = ",".join(tags_l)

        entries = registry.list(
            namespace=namespace,
            category=category,
            tags=tags,
            total=total + 1,
            offset=offset,
            show_all=show_all,
            show_latest_version=show_latest_version,
            starred_by=star,
        )

        more_rows = len(entries) > total
        entries = entries[:total]

        header = ["entry", "category", "description", "tags"]

        table = []
        for entry in entries:
            table.append(
                [
                    fill(f"{entry.namespace}/{entry.name}/{entry.version}"),
                    fill(entry.category, 20),
                    fill(entry.description, 50),
                    fill(", ".join(entry.tags), 20),
                ]
            )

        if more_rows:
            table.append(["...", "...", "...", "..."])

        print(tabulate(table, headers=header, tablefmt="simple_grid"))

    def update(self, local_path: str = ".") -> None:
        """Update metadata of a registry item."""
        path = Path(local_path)

        if CONFIG.auth is None:
            print("Please login with `nearai login`")
            exit(1)

        metadata_path = path / "metadata.json"
        check_metadata(metadata_path)

        with open(metadata_path) as f:
            metadata: Dict[str, Any] = json.load(f)

        namespace = CONFIG.auth.account_id

        entry_location = EntryLocation.model_validate(
            dict(
                namespace=namespace,
                name=metadata.pop("name"),
                version=metadata.pop("version"),
            )
        )

        entry_metadata = EntryMetadataInput.model_validate(metadata)
        result = registry.update(entry_location, entry_metadata)
        print(json.dumps(result, indent=2))

    def upload(self, local_path: str = ".") -> None:
        """Upload item to the registry."""
        registry.upload(Path(local_path), show_progress=True)

    def download(self, entry_location: str, force: bool = False) -> None:
        """Download item."""
        registry.download(entry_location, force=force, show_progress=True)


class ConfigCli:
    def set(self, key: str, value: str, local: bool = False) -> None:
        """Add key-value pair to the config file."""
        update_config(key, value, local)

    def get(self, key: str) -> None:
        """Get value of a key in the config file."""
        print(CONFIG.get(key))

    def show(self) -> None:  # noqa: D102
        for key, value in asdict(CONFIG).items():
            print(f"{key}: {value}")


class BenchmarkCli:
    def __init__(self):
        """Initialize Benchmark API."""
        self.client = BenchmarkApi()

    def _get_or_create_benchmark(self, benchmark_name: str, solver_name: str, args: Dict[str, Any], force: bool) -> int:
        if CONFIG.auth is None:
            print("Please login with `nearai login`")
            exit(1)
        namespace = CONFIG.auth.account_id

        # Sort the args to have a consistent representation.
        solver_args = json.dumps(OrderedDict(sorted(args.items())))

        benchmark_id = self.client.get_benchmark_v1_benchmark_get_get(
            namespace=namespace,
            benchmark_name=benchmark_name,
            solver_name=solver_name,
            solver_args=solver_args,
        )

        if benchmark_id == -1 or force:
            benchmark_id = self.client.create_benchmark_v1_benchmark_create_get(
                benchmark_name=benchmark_name,
                solver_name=solver_name,
                solver_args=solver_args,
            )

        assert benchmark_id != -1
        return benchmark_id

    def run(
        self,
        dataset: str,
        solver_strategy: str,
        max_concurrent: int = -1,
        force: bool = False,
        subset: Optional[str] = None,
        check_compatibility: bool = True,
        record: bool = False,
        **solver_args: Any,
    ) -> None:
        """Run benchmark on a dataset with a solver strategy.

        It will cache the results in the database and subsequent runs will pull the results from the cache.
        If force is set to True, it will run the benchmark again and update the cache.
        """
        from nearai.benchmark import BenchmarkExecutor, DatasetInfo
        from nearai.dataset import get_dataset, load_dataset
        from nearai.solvers import SolverScoringMethod, SolverStrategy, SolverStrategyRegistry

        args = dict(solver_args)
        if subset is not None:
            args["subset"] = subset

        benchmark_id = self._get_or_create_benchmark(
            benchmark_name=dataset,
            solver_name=solver_strategy,
            args=args,
            force=force,
        )

        solver_strategy_class: Union[SolverStrategy, None] = SolverStrategyRegistry.get(solver_strategy, None)
        assert (
            solver_strategy_class
        ), f"Solver strategy {solver_strategy} not found. Available strategies: {list(SolverStrategyRegistry.keys())}"

        name = dataset
        if solver_strategy_class.scoring_method == SolverScoringMethod.Custom:
            dataset = str(get_dataset(dataset))
        else:
            dataset = load_dataset(dataset)

        solver_strategy_obj: SolverStrategy = solver_strategy_class(dataset_ref=dataset, **solver_args)  # type: ignore
        if check_compatibility:
            assert name in solver_strategy_obj.compatible_datasets() or any(
                map(lambda n: n in name, solver_strategy_obj.compatible_datasets())
            ), f"Solver strategy {solver_strategy} is not compatible with dataset {name}"

        be = BenchmarkExecutor(DatasetInfo(name, subset, dataset), solver_strategy_obj, benchmark_id=benchmark_id)

        cpu_count = os.cpu_count()
        max_concurrent = (cpu_count if cpu_count is not None else 1) if max_concurrent < 0 else max_concurrent
        be.run(max_concurrent=max_concurrent, record=record)

    def list(
        self,
        namespace: Optional[str] = None,
        benchmark: Optional[str] = None,
        solver: Optional[str] = None,
        args: Optional[str] = None,
        total: int = 32,
        offset: int = 0,
    ):
        """List all executed benchmarks."""
        result = self.client.list_benchmarks_v1_benchmark_list_get(
            namespace=namespace,
            benchmark_name=benchmark,
            solver_name=solver,
            solver_args=args,
            total=total,
            offset=offset,
        )

        header = ["id", "namespace", "benchmark", "solver", "args", "score", "solved", "total"]
        table = []
        for benchmark_output in result:
            score = 100 * benchmark_output.solved / benchmark_output.total
            table.append(
                [
                    fill(str(benchmark_output.id)),
                    fill(benchmark_output.namespace),
                    fill(benchmark_output.benchmark),
                    fill(benchmark_output.solver),
                    fill(benchmark_output.args),
                    fill(f"{score:.2f}%"),
                    fill(str(benchmark_output.solved)),
                    fill(str(benchmark_output.total)),
                ]
            )

        print(tabulate(table, headers=header, tablefmt="simple_grid"))


class EvaluationCli:
    def table(
        self,
        all_key_columns: bool = False,
        all_metrics: bool = False,
        num_columns: int = 6,
        metric_name_max_length: int = 30,
    ) -> None:
        """Prints table of evaluations."""
        from nearai.evaluation import print_evaluation_table

        api = EvaluationApi()
        table = api.get_evaluation_table_v1_evaluation_table_get()

        print_evaluation_table(
            table.rows,
            table.columns,
            table.important_columns,
            all_key_columns,
            all_metrics,
            num_columns,
            metric_name_max_length,
        )


class AgentCli:
    @staticmethod
    def _load_agents(agents: str, local: bool = False):
        from nearai.agents.local_runner import LocalRunner

        return LocalRunner.load_agents(agents, local)

    def inspect(self, path: str) -> None:
        """Inspect environment from given path."""
        import subprocess

        filename = Path(os.path.abspath(__file__)).parent / "streamlit_inspect.py"
        subprocess.call(["streamlit", "run", filename, "--", path])

    def interactive(
        self,
        agents: str,
        path: Optional[str] = None,
        record_run: bool = True,
        env_vars: Optional[Dict[str, Any]] = None,
        load_env: str = "",
        local: bool = False,
        tool_resources: Optional[Dict[str, Any]] = None,
        print_system_log: bool = True,
    ) -> None:
        """Runs agent interactively with environment from given path."""
        from shared.client_config import ClientConfig

        from nearai.agents.local_runner import LocalRunner

        agent_list = self._load_agents(agents, local)

        client_config = ClientConfig(
            base_url=CONFIG.nearai_hub.base_url,
            auth=CONFIG.auth,
            custom_llm_provider=CONFIG.nearai_hub.custom_llm_provider,
            default_provider=CONFIG.nearai_hub.default_provider,
        )

        runner = LocalRunner(
            path,
            agent_list,
            client_config,
            env_vars=env_vars,
            tool_resources=tool_resources,
            print_system_log=print_system_log,
            confirm_commands=CONFIG.get("confirm_commands", True),
        )
        runner.run_interactive(record_run, load_env)

    def task(
        self,
        agents: str,
        task: str,
        path: Optional[str] = None,
        max_iterations: int = 10,
        record_run: bool = True,
        env_vars: Optional[Dict[str, Any]] = None,
        load_env: str = "",
        local: bool = False,
        tool_resources: Optional[Dict[str, Any]] = None,
        print_system_log: bool = True,
    ) -> None:
        """Runs agent non interactively with environment from given path."""
        from shared.client_config import ClientConfig

        from nearai.agents.local_runner import LocalRunner

        agent_list = self._load_agents(agents, local)

        client_config = ClientConfig(
            base_url=CONFIG.nearai_hub.base_url,
            auth=CONFIG.auth,
            custom_llm_provider=CONFIG.nearai_hub.custom_llm_provider,
            default_provider=CONFIG.nearai_hub.default_provider,
        )

        runner = LocalRunner(
            path,
            agent_list,
            client_config,
            env_vars=env_vars,
            tool_resources=tool_resources,
            print_system_log=print_system_log,
            confirm_commands=CONFIG.get("confirm_commands", True),
        )
        runner.run_task(task, record_run, load_env, max_iterations)

    def run_remote(
        self,
        agents: str,
        new_message: str = "",
        environment_id: str = "",
        provider: str = "aws_lambda",
        params: object = None,
        framework: str = "base",
        environment: str = "production",
    ) -> None:
        """Invoke a Container based AWS lambda function to run agents on a given environment."""
        from nearai.clients.lambda_client import LambdaWrapper
<<<<<<< HEAD

        if not CONFIG.auth:
            print("Please login with `nearai login`")
            return
        if provider != "aws_lambda":
            print(f"Provider {provider} is not supported.")
            return
        if not params:
            params = {"max_iterations": 1}

=======

        if not CONFIG.auth:
            print("Please login with `nearai login`")
            return
        if provider != "aws_lambda":
            print(f"Provider {provider} is not supported.")
            return
        if not params:
            params = {"max_iterations": 1}

>>>>>>> cd3a9655
        wrapper = LambdaWrapper(boto3.client("lambda", region_name="us-east-2"))
        try:
            new_environment = wrapper.invoke_function(
                f"{environment}-agent-runner-{framework}",
                {
                    "agents": agents,
                    "environment_id": environment_id,
                    "auth": CONFIG.auth.model_dump(),
                    "new_message": new_message,
                    "params": params,
                },
            )
            print(f"Agent run finished. New environment is {new_environment}")
        except Exception as e:
            print(f"Error running agent remotely: {e}")


class VllmCli:
    def run(self, *args: Any, **kwargs: Any) -> None:  # noqa: D102
        original_argv = sys.argv.copy()
        sys.argv = [
            sys.argv[0],
        ]
        for key, value in kwargs.items():
            sys.argv.extend([f"--{key.replace('_', '-')}", str(value)])
        print(sys.argv)

        try:
            runpy.run_module("vllm.entrypoints.openai.api_server", run_name="__main__", alter_sys=True)
        finally:
            sys.argv = original_argv


class HubCLI:
    def chat(self, **kwargs):
        """Chat with model from NearAI hub.

        Args:
        ----
            query (str): User's query to model
            endpoint (str): NearAI HUB's url
            model (str): Name of a model
            provider (str): Name of a provider
            info (bool): Display system info
            kwargs (Dict[str, Any]): All cli keyword arguments

        """
        from nearai.hub import Hub

        hub = Hub(CONFIG)
        hub.chat(kwargs)


class LogoutCLI:
    def __call__(self, **kwargs):
        """Clear NEAR account auth data."""
        from nearai.config import load_config_file, save_config_file

        config = load_config_file()
        if not config.get("auth") or not config["auth"].get("account_id"):
            print("Auth data does not exist.")
        else:
            config.pop("auth", None)
            save_config_file(config)
            print("Auth data removed")


class LoginCLI:
    def __call__(self, **kwargs):
        """Login with NEAR Mainnet account.

        Args:
        ----
            remote (bool): Remote login allows signing message with NEAR Account on a remote machine
            auth_url (str): Url to the auth portal
            accountId (str): AccountId in .near-credentials folder to signMessage
            privateKey (str): Private Key to sign a message
            kwargs (Dict[str, Any]): All cli keyword arguments

        """
        from nearai.login import generate_and_save_signature, login_with_file_credentials, login_with_near_auth

        remote = kwargs.get("remote", False)
        account_id = kwargs.get("accountId", None)
        private_key = kwargs.get("privateKey", None)

        if not remote and account_id and private_key:
            generate_and_save_signature(account_id, private_key)
        elif not remote and account_id:
            login_with_file_credentials(account_id)
        else:
            auth_url = kwargs.get("auth_url", "https://auth.near.ai")
            login_with_near_auth(remote, auth_url)

    def status(self):
        """Load NEAR account authorization data."""
        from nearai.login import print_login_status

        print_login_status()

    def save(self, **kwargs):
        """Save NEAR account authorization data.

        Args:
        ----
            accountId (str): Near Account
            signature (str): Signature
            publicKey (str): Public Key used to sign
            callbackUrl (str): Callback Url
            nonce (str): nonce
            kwargs (Dict[str, Any]): All cli keyword arguments

        """
        from nearai.login import update_auth_config

        account_id = kwargs.get("accountId")
        signature = kwargs.get("signature")
        public_key = kwargs.get("publicKey")
        callback_url = kwargs.get("callbackUrl")
        nonce = kwargs.get("nonce")

        if account_id and signature and public_key and callback_url and nonce:
            update_auth_config(account_id, signature, public_key, callback_url, nonce)
        else:
            print("Missing data")


class CLI:
    def __init__(self) -> None:  # noqa: D107
        self.registry = RegistryCli()
        self.login = LoginCLI()
        self.logout = LogoutCLI()
        self.hub = HubCLI()

        self.config = ConfigCli()
        self.benchmark = BenchmarkCli()
        self.evaluation = EvaluationCli()
        self.agent = AgentCli()
        self.finetune = FinetuneCli()
        self.tensorboard = TensorboardCli()
        self.vllm = VllmCli()

    def location(self) -> None:  # noqa: D102
        """Show location where nearai is installed."""
        from nearai import cli_path

        print(cli_path())

    def version(self):
        """Show nearai version."""
        print(importlib.metadata.version("nearai"))


def check_update():
    """Check if there is a new version of nearai CLI available."""
    try:
        api = DefaultApi()
        latest = api.version_v1_version_get()
        current = importlib.metadata.version("nearai")

        if latest != current:
            print(f"New version of nearai CLI available: {latest}. Current version: {current}")
            print("Run `pip install --upgrade nearai` to update.")

    except Exception as _:
        pass


def main() -> None:
    check_update()
    fire.Fire(CLI)<|MERGE_RESOLUTION|>--- conflicted
+++ resolved
@@ -419,7 +419,6 @@
     ) -> None:
         """Invoke a Container based AWS lambda function to run agents on a given environment."""
         from nearai.clients.lambda_client import LambdaWrapper
-<<<<<<< HEAD
 
         if not CONFIG.auth:
             print("Please login with `nearai login`")
@@ -430,18 +429,6 @@
         if not params:
             params = {"max_iterations": 1}
 
-=======
-
-        if not CONFIG.auth:
-            print("Please login with `nearai login`")
-            return
-        if provider != "aws_lambda":
-            print(f"Provider {provider} is not supported.")
-            return
-        if not params:
-            params = {"max_iterations": 1}
-
->>>>>>> cd3a9655
         wrapper = LambdaWrapper(boto3.client("lambda", region_name="us-east-2"))
         try:
             new_environment = wrapper.invoke_function(
