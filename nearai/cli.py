import importlib.metadata
import json
import os
import re
import runpy
import shutil
import sys
from collections import OrderedDict
from dataclasses import asdict
from datetime import datetime, timedelta
from pathlib import Path
from textwrap import fill
from typing import Any, Dict, List, Optional, Union
from nearai.banners import NEAR_AI_BANNER

import fire
from openai.types.beta.threads.message import Attachment
from rich.box import ROUNDED
from rich.console import Console
from rich.panel import Panel
from rich.prompt import Prompt
from rich.rule import Rule
from rich.table import Table
from rich.text import Text
from tabulate import tabulate
from rich.table import Table
from rich.columns import Columns
from rich.box import ROUNDED

from nearai.agents.local_runner import LocalRunner
from nearai.banners import NEAR_AI_BANNER
from nearai.cli_helpers import (
    assert_user_auth,
    display_agents_in_columns,
    display_version_check,
    has_pending_input,
    load_and_validate_metadata,
)
from nearai.config import (
    CONFIG,
    get_hub_client,
    update_config,
)
from nearai.finetune import FinetuneCli
from nearai.lib import check_metadata_present, parse_location, parse_tags
from nearai.log import LogCLI
from nearai.openapi_client import EntryLocation, EntryMetadataInput
from nearai.openapi_client.api.benchmark_api import BenchmarkApi
from nearai.openapi_client.api.default_api import DefaultApi
from nearai.openapi_client.api.delegation_api import DelegationApi
from nearai.openapi_client.api.evaluation_api import EvaluationApi
from nearai.openapi_client.api.jobs_api import JobsApi, WorkerKind
from nearai.openapi_client.api.permissions_api import PermissionsApi
from nearai.openapi_client.models.body_add_job_v1_jobs_add_job_post import BodyAddJobV1JobsAddJobPost
from nearai.registry import (
    check_version_exists,
    get_agent_id,
    get_metadata,
    get_namespace,
    get_registry_folder,
    increment_version_by_type,
    registry,
    resolve_local_path,
    validate_version,
)
from nearai.shared.client_config import (
    DEFAULT_MODEL,
    DEFAULT_MODEL_MAX_TOKENS,
    DEFAULT_MODEL_TEMPERATURE,
    DEFAULT_NAMESPACE,
    DEFAULT_PROVIDER,
)
from nearai.shared.client_config import (
    IDENTIFIER_PATTERN as PATTERN,
)
from nearai.shared.naming import NamespacedName, create_registry_name
from nearai.shared.provider_models import ProviderModels, get_provider_namespaced_model
from nearai.tensorboard_feed import TensorboardCli


class RegistryCli:
    def info(self, entry: str) -> None:
        """Show information about an item."""
        entry_location = parse_location(entry)
        metadata = registry.info(entry_location)

        if metadata is None:
            print(f"Entry {entry} not found.")
            return

        print(metadata.model_dump_json(indent=2))
        if metadata.category == "model":
            available_provider_matches = ProviderModels(CONFIG.get_client_config()).available_provider_matches(
                NamespacedName(name=metadata.name, namespace=entry_location.namespace)
            )
            if len(available_provider_matches) > 0:
                header = ["provider", "name"]

                table = []
                for provider, name in available_provider_matches.items():
                    table.append(
                        [
                            fill(provider),
                            fill(name),
                        ]
                    )
                print(tabulate(table, headers=header, tablefmt="simple_grid"))

    def metadata_template(self, local_path: str = ".", category: str = "", description: str = ""):
        """Create a metadata template."""
        path = resolve_local_path(Path(local_path))

        metadata_path = path / "metadata.json"

        version = path.name
        # Validate version format
        is_valid, error = validate_version(version)
        if not is_valid:
            print(error)
            return

        name = path.parent.name
        assert not re.match(PATTERN, name), f"Invalid agent name: {name}"
        assert " " not in name

        with open(metadata_path, "w") as f:
            metadata: Dict[str, Any] = {
                "name": name,
                "version": version,
                "description": description,
                "category": category,
                "tags": [],
                "details": {},
                "show_entry": True,
            }

            if category == "agent":
                metadata["details"]["agent"] = {}
                metadata["details"]["agent"]["welcome"] = {
                    "title": name,
                    "description": description,
                }
                metadata["details"]["agent"]["defaults"] = {
                    "model": DEFAULT_MODEL,
                    "model_provider": DEFAULT_PROVIDER,
                    "model_temperature": DEFAULT_MODEL_TEMPERATURE,
                    "model_max_tokens": DEFAULT_MODEL_MAX_TOKENS,
                    "max_iterations": 1,
                }
                metadata["details"]["agent"]["framework"] = "minimal"

            json.dump(metadata, f, indent=2)

    def list(
        self,
        namespace: str = "",
        category: str = "",
        tags: str = "",
        total: int = 32,
        offset: int = 0,
        show_all: bool = False,
        show_latest_version: bool = True,
        star: str = "",
    ) -> None:
        """List available items."""
        # Make sure tags is a comma-separated list of tags
        tags_l = parse_tags(tags)
        tags = ",".join(tags_l)

        entries = registry.list(
            namespace=namespace,
            category=category,
            tags=tags,
            total=total + 1,
            offset=offset,
            show_all=show_all,
            show_latest_version=show_latest_version,
            starred_by=star,
        )

        more_rows = len(entries) > total
        entries = entries[:total]

        header = ["entry", "category", "description", "tags"]

        table = []
        for entry in entries:
            table.append(
                [
                    fill(f"{entry.namespace}/{entry.name}/{entry.version}"),
                    fill(entry.category, 20),
                    fill(entry.description, 50),
                    fill(", ".join(entry.tags), 20),
                ]
            )

        if more_rows:
            table.append(["...", "...", "...", "..."])

        print(tabulate(table, headers=header, tablefmt="simple_grid"))

        if category == "model" and len(entries) < total and namespace == "" and tags == "" and star == "":
            unregistered_common_provider_models = ProviderModels(
                CONFIG.get_client_config()
            ).get_unregistered_common_provider_models(registry.dict_models())
            if len(unregistered_common_provider_models):
                print(
                    f"There are unregistered common provider models: {unregistered_common_provider_models}. Run 'nearai registry upload-unregistered-common-provider-models' to update registry."  # noqa: E501
                )

    def update(self, local_path: str = ".") -> None:
        """Update metadata of a registry item."""
        path = resolve_local_path(Path(local_path))

        if CONFIG.auth is None:
            print("Please login with `nearai login`")
            exit(1)

        metadata_path = path / "metadata.json"
        check_metadata_present(metadata_path)

        with open(metadata_path) as f:
            metadata: Dict[str, Any] = json.load(f)

        namespace = CONFIG.auth.namespace

        entry_location = EntryLocation.model_validate(
            dict(
                namespace=namespace,
                name=metadata.pop("name"),
                version=metadata.pop("version"),
            )
        )
        assert " " not in entry_location.name

        entry_metadata = EntryMetadataInput.model_validate(metadata)
        result = registry.update(entry_location, entry_metadata)
        print(json.dumps(result, indent=2))

    def upload_unregistered_common_provider_models(self, dry_run: bool = True) -> None:
        """Creates new registry items for unregistered common provider models."""
        provider_matches_list = ProviderModels(CONFIG.get_client_config()).get_unregistered_common_provider_models(
            registry.dict_models()
        )
        if len(provider_matches_list) == 0:
            print("No new models to upload.")
            return

        print("Going to create new registry items:")
        header = ["entry", "description"]
        table = []
        paths = []
        for provider_matches in provider_matches_list:
            provider_model = provider_matches.get(DEFAULT_PROVIDER) or next(iter(provider_matches.values()))
            _, model = get_provider_namespaced_model(provider_model)
            assert model.namespace == ""
            model.name = create_registry_name(model.name)
            model.namespace = DEFAULT_NAMESPACE
            version = "1.0.0"
            description = " & ".join(provider_matches.values())
            table.append(
                [
                    fill(f"{model.namespace}/{model.name}/{version}"),
                    fill(description, 50),
                ]
            )

            path = get_registry_folder() / model.namespace / model.name / version
            path.mkdir(parents=True, exist_ok=True)
            paths.append(path)
            metadata_path = path / "metadata.json"
            with open(metadata_path, "w") as f:
                metadata: Dict[str, Any] = {
                    "name": model.name,
                    "version": version,
                    "description": description,
                    "category": "model",
                    "tags": [],
                    "details": {},
                    "show_entry": True,
                }
                json.dump(metadata, f, indent=2)

        print(tabulate(table, headers=header, tablefmt="simple_grid"))
        if dry_run:
            print("Please verify, then repeat the command with --dry_run=False")
        else:
            for path in paths:
                self.upload(str(path))

    def upload(
        self, local_path: str = ".", bump: bool = False, minor_bump: bool = False, major_bump: bool = False
    ) -> Optional[EntryLocation]:
        """Upload item to the registry.

        Args:
        ----
            local_path: Path to the directory containing the agent to upload
            bump: If True, automatically increment patch version if it already exists
            minor_bump: If True, bump with minor version increment (0.1.0 → 0.2.0)
            major_bump: If True, bump with major version increment (0.1.0 → 1.0.0)

        Returns:
        -------
            EntryLocation if upload was successful, None otherwise

        """
        console = Console()
        path = resolve_local_path(Path(local_path))
        metadata_path = path / "metadata.json"

        # Load and validate metadata
        metadata, error = load_and_validate_metadata(metadata_path)
        if error:
            console.print(
                Panel(Text(error, style="bold red"), title="Metadata Error", border_style="red", padding=(1, 2))
            )
            return None

        # At this point, metadata is guaranteed to be not None
        assert metadata is not None, "Metadata should not be None if error is None"

        name = metadata["name"]
        version = metadata["version"]

        # Get namespace using the function from registry.py
        try:
            namespace = get_namespace(path)
        except ValueError:
            console.print(
                Panel(
                    Text("Please login with `nearai login` before uploading", style="bold red"),
                    title="Authentication Error",
                    border_style="red",
                    padding=(1, 2),
                )
            )
            return None

        # Check if this version already exists
        exists, error = check_version_exists(namespace, name, version)

        if error:
            console.print(
                Panel(Text(error, style="bold red"), title="Registry Error", border_style="red", padding=(1, 2))
            )
            return None

        # Display the version check result
        display_version_check(namespace, name, version, exists)

        bump_requested = bump or minor_bump or major_bump

        if exists and bump_requested:
            # Handle version bump
            old_version = version

            # Determine increment type based on flags
            if major_bump:
                increment_type = "major"
            elif minor_bump:
                increment_type = "minor"
            else:
                increment_type = "patch"  # Default for bump

            version = increment_version_by_type(version, increment_type)

            # Enhanced version update message
            update_panel = Panel(
                Text.assemble(
                    ("Updating Version...\n\n", "bold"),
                    ("Previous version: ", "dim"),
                    (f"{old_version}\n", "yellow"),
                    ("New version:     ", "dim"),
                    (f"{version}", "green bold"),
                    ("\n\nIncrement type: ", "dim"),
                    (f"{increment_type}", "cyan"),
                ),
                title="Bump",
                border_style="green",
                padding=(1, 2),
            )
            console.print(update_panel)

            # Update metadata.json with new version
            metadata["version"] = version
            with open(metadata_path, "w") as f:
                json.dump(metadata, f, indent=2)

            console.print(f"\n✅ Updated [bold]{metadata_path}[/bold] with new version\n")
            console.print(Rule(style="dim"))

        elif exists and not bump_requested:
            # Show error panel for version conflict
            error_panel = Panel(
                Text.assemble(
                    ("To upload a new version:\n", "yellow"),
                    (f"1. Edit {metadata_path}\n", "dim"),
                    ('2. Update the "version" field (e.g., increment from "0.0.1" to "0.0.2")\n', "dim"),
                    ("3. Try uploading again\n\n", "dim"),
                    ("Or use the following flags:\n", "yellow"),
                    ("  --bump          # Patch update (0.0.1 → 0.0.2)\n", "green"),
                    ("  --minor-bump    # Minor update (0.0.1 → 0.1.0)\n", "green"),
                    ("  --major-bump    # Major update (0.0.1 → 1.0.0)\n", "green"),
                ),
                title="Version Conflict",
                border_style="red",
            )
            console.print(error_panel)
            return None

        # Version doesn't exist or has been bumped, proceed with upload
        console.print(
            f"\n📂 [bold]Uploading[/bold] version [green bold]{version}[/green bold] of [blue bold]{name}[/blue bold] to [cyan bold]{namespace}[/cyan bold]...\n"  # noqa: E501
        )

        try:
            result = registry.upload(path, show_progress=True)

            if result:
                success_panel = Panel(
                    Text.assemble(
                        ("Upload completed successfully! 🚀 \n\n", "bold green"),
                        ("Name:      ", "dim"),
                        (f"{result.name}\n", "cyan"),
                        ("Version:   ", "dim"),
                        (f"{result.version}\n", "cyan"),
                        ("Namespace: ", "dim"),
                        (f"{result.namespace}", "cyan"),
                    ),
                    title="Success",
                    border_style="green",
                    padding=(1, 2),
                )
                console.print(success_panel)
                return result
            else:
                console.print(
                    Panel(
                        Text("Upload failed for unknown reasons", style="bold red"),
                        title="Upload Error",
                        border_style="red",
                        padding=(1, 2),
                    )
                )
                return None

        except Exception as e:
            console.print(
                Panel(
                    Text(f"Error during upload: {str(e)}", style="bold red"),
                    title="Upload Error",
                    border_style="red",
                    padding=(1, 2),
                )
            )
            return None

    def download(self, entry_location: str, force: bool = False) -> None:
        """Download item."""
        registry.download(entry_location, force=force, show_progress=True)

    def __help__(self) -> None:
        """Display detailed help information for registry commands."""
        console = Console()
<<<<<<< HEAD
        
        # Header
        console.print("\n[bold cyan]NEAR AI Registry Commands[/bold cyan]\n")
        
        # Main description
        console.print(Panel(
            "Registry commands help you manage items in the NEAR AI registry, including uploading, downloading, and listing agents, models, and other resources.",
            title="About Registry",
            border_style="blue",
            expand=False
        ))
        
=======

        # Header
        console.print("\n[bold cyan]NEAR AI Registry Commands[/bold cyan]\n")

        # Main description
        console.print(
            Panel(
                "Registry commands help you manage items in the NEAR AI registry, including uploading, downloading, and listing agents, models, and other resources.",  # noqa: E501
                title="About Registry",
                border_style="blue",
                expand=False,
            )
        )

>>>>>>> c2a407f0
        # Command details in a clean table format
        commands_table = Table(box=ROUNDED, expand=False)
        commands_table.add_column("Command", style="cyan bold", no_wrap=True)
        commands_table.add_column("Description", style="white")
        commands_table.add_column("Flags", style="dim")
<<<<<<< HEAD
        
        commands = [
            (
                "upload",
                "Upload an item to the registry",
                "[PATH]*"
            ),
            (
                "download",
                "Download an item from the registry",
                "entry-location*, --force"
            ),
            (
                "info",
                "Show information about a registry item",
                "entry*"
            ),
            (
                "list",
                "List available items in the registry",
                "--namespace, --category, --tags, --total, --offset, --show-all, --show-latest-version, --star"
            ),
            (
                "metadata-template",
                "Create a metadata template",
                "--local-path, --category, --description"
            ),
            (
                "update",
                "Update metadata of a registry item",
                "local-path*"
            ),
        ]
        
        for cmd, desc, flags in commands:
            commands_table.add_row(f"nearai registry {cmd}", desc, flags)
        
        console.print(commands_table)
        console.print("\n* Required parameter\n")
        
        # Detailed flag descriptions
        console.print("[bold green]Flag Details:[/bold green]\n")
        
=======

        commands = [
            ("upload", "Upload an item to the registry", "[PATH]*"),
            ("download", "Download an item from the registry", "entry-location*, --force"),
            ("info", "Show information about a registry item", "entry*"),
            (
                "list",
                "List available items in the registry",
                "--namespace, --category, --tags, --total, --offset, --show-all, --show-latest-version, --star",
            ),
            ("metadata-template", "Create a metadata template", "--local-path, --category, --description"),
            ("update", "Update metadata of a registry item", "local-path*"),
        ]

        for cmd, desc, flags in commands:
            commands_table.add_row(f"nearai registry {cmd}", desc, flags)

        console.print(commands_table)
        console.print("\n* Required parameter\n")

        # Detailed flag descriptions
        console.print("[bold green]Flag Details:[/bold green]\n")

>>>>>>> c2a407f0
        flag_details = [
            ("--force", "Force download even if the item exists locally"),
            ("--namespace", "Filter items by namespace"),
            ("--category", "Filter items by category (e.g., 'agent', 'model')"),
            ("--tags", "Filter items by tags (comma-separated)"),
            ("--total", "Maximum number of items to show"),
            ("--offset", "Offset for pagination"),
            ("--show-all", "Show all versions of items"),
            ("--show-latest-version", "Show only the latest version of each item"),
            ("--star", "Show items starred by a specific user"),
        ]
<<<<<<< HEAD
        
        flag_table = Table(box=None, show_header=False, padding=(0, 2), expand=False)
        flag_table.add_column(style="yellow")
        flag_table.add_column(style="white")
        
        for flag, desc in flag_details:
            flag_table.add_row(flag, desc)
        
        console.print(flag_table)
        
=======

        flag_table = Table(box=None, show_header=False, padding=(0, 2), expand=False)
        flag_table.add_column(style="yellow")
        flag_table.add_column(style="white")

        for flag, desc in flag_details:
            flag_table.add_row(flag, desc)

        console.print(flag_table)

>>>>>>> c2a407f0
        # Entry location format
        console.print("\n[bold green]Entry Location Format:[/bold green]\n")
        console.print("Entry locations use the format: [cyan]namespace/name/version[/cyan]")
        console.print("Example: [cyan]example.near/summary/0.0.3[/cyan]\n")
<<<<<<< HEAD
        
        # Examples section
        console.print("[bold green]Examples:[/bold green]\n")
        
=======

        # Examples section
        console.print("[bold green]Examples:[/bold green]\n")

>>>>>>> c2a407f0
        examples = [
            "# Upload an agent to the registry",
            "nearai registry upload path/to/agent",
            "",
            "# Download an item from the registry",
            "nearai registry download example.near/agent-name/0.0.3",
            "",
            "# Show information about a registry item",
            "nearai registry info example.near/agent-name/0.0.3",
            "",
            "# List all agents in the registry",
            "nearai registry list --category agent",
            "",
            "# List items with specific tags",
<<<<<<< HEAD
            "nearai registry list --tags \"summarization,text\"",
            "",
            "# Create a metadata template",
            "nearai registry metadata-template --category agent --description \"My agent description\"",
        ]
        
=======
            'nearai registry list --tags "summarization,text"',
            "",
            "# Create a metadata template",
            'nearai registry metadata-template --category agent --description "My agent description"',
        ]

>>>>>>> c2a407f0
        for example in examples:
            if example.startswith("#"):
                console.print(f"[dim]{example}[/dim]")
            elif example:
                console.print(f"[cyan]{example}[/cyan]")
            else:
                console.print("")
<<<<<<< HEAD
        
        # Footer
        console.print("\nFor detailed documentation on the registry, visit: [bold blue]https://docs.near.ai/agents/registry[/bold blue]\n")
    
=======

        # Footer
        console.print(
            "\nFor detailed documentation on the registry, visit: [bold blue]https://docs.near.ai/agents/registry[/bold blue]\n"  # noqa: E501
        )

>>>>>>> c2a407f0
    def __call__(self):
        """Show help when 'nearai registry' is called without subcommands."""
        self.__help__()


class ConfigCli:
    def set(self, key: str, value: str, local: bool = False) -> None:
        """Add key-value pair to the config file."""
        update_config(key, value, local)

    def get(self, key: str) -> None:
        """Get value of a key in the config file."""
        print(CONFIG.get(key))

    def show(self) -> None:  # noqa: D102
        for key, value in asdict(CONFIG).items():
            print(f"{key}: {value}")


class BenchmarkCli:
    def __init__(self):
        """Initialize Benchmark API."""
        self.client = BenchmarkApi()

    def _get_or_create_benchmark(self, benchmark_name: str, solver_name: str, args: Dict[str, Any], force: bool) -> int:
        if CONFIG.auth is None:
            print("Please login with `nearai login`")
            exit(1)
        namespace = CONFIG.auth.namespace

        # Sort the args to have a consistent representation.
        solver_args = json.dumps(OrderedDict(sorted(args.items())))

        benchmark_id = self.client.get_benchmark_v1_benchmark_get_get(
            namespace=namespace,
            benchmark_name=benchmark_name,
            solver_name=solver_name,
            solver_args=solver_args,
        )

        if benchmark_id == -1 or force:
            benchmark_id = self.client.create_benchmark_v1_benchmark_create_get(
                benchmark_name=benchmark_name,
                solver_name=solver_name,
                solver_args=solver_args,
            )

        assert benchmark_id != -1
        return benchmark_id

    def run(
        self,
        dataset: str,
        solver_strategy: str,
        max_concurrent: int = 2,
        force: bool = False,
        subset: Optional[str] = None,
        check_compatibility: bool = True,
        record: bool = False,
        num_inference_retries: int = 10,
        **solver_args: Any,
    ) -> None:
        """Run benchmark on a dataset with a solver strategy.

        It will cache the results in the database and subsequent runs will pull the results from the cache.
        If force is set to True, it will run the benchmark again and update the cache.
        """
        from nearai.benchmark import BenchmarkExecutor, DatasetInfo
        from nearai.dataset import get_dataset, load_dataset
        from nearai.solvers import SolverScoringMethod, SolverStrategy, SolverStrategyRegistry

        CONFIG.num_inference_retries = num_inference_retries

        args = dict(solver_args)
        if subset is not None:
            args["subset"] = subset

        benchmark_id = self._get_or_create_benchmark(
            benchmark_name=dataset,
            solver_name=solver_strategy,
            args=args,
            force=force,
        )

        solver_strategy_class: Union[SolverStrategy, None] = SolverStrategyRegistry.get(solver_strategy, None)
        assert solver_strategy_class, (
            f"Solver strategy {solver_strategy} not found. Available strategies: {list(SolverStrategyRegistry.keys())}"
        )

        name = dataset
        if solver_strategy_class.scoring_method == SolverScoringMethod.Custom:
            dataset = str(get_dataset(dataset))
        else:
            dataset = load_dataset(dataset)

        solver_strategy_obj: SolverStrategy = solver_strategy_class(dataset_ref=dataset, **solver_args)  # type: ignore
        if check_compatibility:
            assert name in solver_strategy_obj.compatible_datasets() or any(
                map(lambda n: n in name, solver_strategy_obj.compatible_datasets())
            ), f"Solver strategy {solver_strategy} is not compatible with dataset {name}"

        dest_path = get_registry_folder() / name
        metadata_path = dest_path / "metadata.json"
        with open(metadata_path, "r") as file:
            metadata = json.load(file)

        be = BenchmarkExecutor(
            DatasetInfo(name, subset, dataset, metadata), solver_strategy_obj, benchmark_id=benchmark_id
        )

        cpu_count = os.cpu_count()
        max_concurrent = (cpu_count if cpu_count is not None else 1) if max_concurrent < 0 else max_concurrent
        be.run(max_concurrent=max_concurrent, record=record)

    def list(
        self,
        namespace: Optional[str] = None,
        benchmark: Optional[str] = None,
        solver: Optional[str] = None,
        args: Optional[str] = None,
        total: int = 32,
        offset: int = 0,
    ):
        """List all executed benchmarks."""
        result = self.client.list_benchmarks_v1_benchmark_list_get(
            namespace=namespace,
            benchmark_name=benchmark,
            solver_name=solver,
            solver_args=args,
            total=total,
            offset=offset,
        )

        header = ["id", "namespace", "benchmark", "solver", "args", "score", "solved", "total"]
        table = []
        for benchmark_output in result:
            score = 100 * benchmark_output.solved / benchmark_output.total
            table.append(
                [
                    fill(str(benchmark_output.id)),
                    fill(benchmark_output.namespace),
                    fill(benchmark_output.benchmark),
                    fill(benchmark_output.solver),
                    fill(benchmark_output.args),
                    fill(f"{score:.2f}%"),
                    fill(str(benchmark_output.solved)),
                    fill(str(benchmark_output.total)),
                ]
            )

        print(tabulate(table, headers=header, tablefmt="simple_grid"))


class EvaluationCli:
    def table(
        self,
        all_key_columns: bool = False,
        all_metrics: bool = False,
        num_columns: int = 6,
        metric_name_max_length: int = 30,
    ) -> None:
        """Prints table of evaluations."""
        from nearai.evaluation import print_evaluation_table

        api = EvaluationApi()
        table = api.table_v1_evaluation_table_get()

        print_evaluation_table(
            table.rows,
            table.columns,
            table.important_columns,
            all_key_columns,
            all_metrics,
            num_columns,
            metric_name_max_length,
        )

    def read_solutions(self, entry: str, status: Optional[bool] = None, verbose: bool = False) -> None:
        """Reads solutions.json from evaluation entry."""
        entry_path = registry.download(entry)
        solutions_file = entry_path / "solutions.json"

        if not solutions_file.exists():
            print(f"No solutions file found for entry: {entry}")
            return

        try:
            with open(solutions_file) as f:
                solutions = json.load(f)
        except json.JSONDecodeError:
            print(f"Error reading solutions file for entry: {entry}")
            return

        # Filter solutions if status is specified
        if status is not None:
            solutions = [s for s in solutions if s.get("status") == status]
        if not solutions:
            print("No solutions found matching criteria")
            return
        print(f"\nFound {len(solutions)} solutions{' with status=' + str(status) if status is not None else ''}")

        for i, solution in enumerate(solutions, 1):
            print("-" * 80)
            print(f"\nSolution {i}/{len(solutions)}:")
            datum = solution.get("datum")
            print(f"datum: {json.dumps(datum, indent=2, ensure_ascii=False)}")
            status = solution.get("status")
            print(f"status: {status}")
            info: dict = solution.get("info", {})
            if not verbose:
                info.pop("verbose")
            print(f"info: {json.dumps(info, indent=2, ensure_ascii=False)}")
            if i == 1:
                print("Enter to continue, type 'exit' to quit.")
            new_message = input("> ")
            if new_message.lower() == "exit":
                break


class AgentCli:
    def dev(self) -> int:
        """Run local UI for development of agents that have their own UI."""
        if not os.path.exists("hub/demo/.env"):
            shutil.copy("hub/demo/.env.example", "hub/demo/.env")

        ret_val = os.system("npm install --prefix hub/demo")
        if ret_val != 0:
            print("Node.js is required to run the development server.")
            print("Please install Node.js from https://nodejs.org/")
        ret_val = os.system("npm run dev --prefix hub/demo")
        return ret_val

    def inspect(self, path: str) -> None:
        """Inspect environment from given path."""
        import subprocess

        filename = Path(os.path.abspath(__file__)).parent / "streamlit_inspect.py"
        subprocess.call(["streamlit", "run", filename, "--", path])

    def interactive(
        self,
        agent: Optional[str] = None,
        thread_id: Optional[str] = None,
        tool_resources: Optional[Dict[str, Any]] = None,
        local: bool = False,
        verbose: bool = False,
        env_vars: Optional[Dict[str, Any]] = None,
    ) -> None:
        """Runs agent interactively.

        Args:
        ----
            agent: Optional path to the agent directory. If not provided, will show agent selection menu
            thread_id: Optional thread ID to continue an existing conversation
            tool_resources: Optional tool resources to pass to the agent
            local: Whether to run the agent locally (default: False)
            verbose: Whether to show detailed debug information during execution
            env_vars: Optional environment variables to pass to the agent

        """
        assert_user_auth()

        if agent is None:
            # List available agents in the registry folder
            registry_path = Path(get_registry_folder())
            if not registry_path.exists():
                print("Error: Registry folder not found. Please create an agent first.")
                return

            agents = []
            # Walk through registry to find agents
            for namespace in registry_path.iterdir():
                if namespace.is_dir():
                    for agent_name in namespace.iterdir():
                        if agent_name.is_dir():
                            for version in agent_name.iterdir():
                                if version.is_dir():
                                    agents.append(version)

            if not agents:
                print("No agents found. Please create an agent first with 'nearai agent create'")
                return

            # Sort agents by namespace then name
            agents = sorted(agents, key=lambda x: (x.parts[-3], x.parts[-2]))
            display_agents_in_columns(agents)

            while True:
                try:
                    choice = int(Prompt.ask("[blue bold]Select an agent (enter number)")) - 1
                    if 0 <= choice < len(agents):
                        agent = str(agents[choice])
                        break
                    print("Invalid selection. Please try again.")
                except ValueError:
                    print("Please enter a valid number.")
                except KeyboardInterrupt:
                    print("\nOperation cancelled.")
                    return

        # Convert agent path to Path object if it's a string
        agent_path = Path(agent)
        if local:
            agent_path = resolve_local_path(agent_path)

        agent_id = get_agent_id(agent_path, local)

        last_message_id = None
        print(f"\n=== Starting interactive session with agent: {agent_id} ===")
        print("")
        print("Type 'exit' to end the session")
        print("Type 'multiline' to enter multiline mode")
        print("")

        metadata = get_metadata(agent_path, local)
        title = metadata.get("details", {}).get("agent", {}).get("welcome", {}).get("title")
        if title:
            print(title)
        description = metadata.get("details", {}).get("agent", {}).get("welcome", {}).get("description")
        if description:
            print(description)

        multiline = False

        def print_multiline_prompt():
            print("On Linux/macOS: To submit, press Ctrl+D at the beginning of a new line after your prompt")
            print("On Windows: Press Ctrl+Z followed by Enter")

        while True:
            first_line = input("> ")
            if first_line.lower() == "exit":
                break
            if not multiline and first_line.lower() == "multiline":
                multiline = True
                print_multiline_prompt()
                continue
            lines = [first_line]

            # NOTE: the code below tries to catch copy-paste by calling has_pending_input().
            # This is OS-specific functionality and has been tested on Unix/Linux/Mac:
            # 1. Works well with blocks of text of 3 lines and more.
            # 2. Alas, does not trigger with text of 2 lines or less.
            pending_input_on_this_line = has_pending_input()
            if multiline or pending_input_on_this_line:
                try:
                    pending_input_on_prev_line = pending_input_on_this_line
                    while True:
                        pending_input_on_this_line = has_pending_input()
                        if pending_input_on_prev_line or pending_input_on_this_line:
                            line = input("")
                        else:
                            if not multiline:
                                multiline = True
                                print_multiline_prompt()
                            line = input("> ")
                        lines.append(line)
                        pending_input_on_prev_line = pending_input_on_this_line
                except EOFError:
                    print("")

            new_message = "\n".join(lines)

            last_message_id = self._task(
                agent=agent_id,
                task=new_message,
                thread_id=thread_id,
                tool_resources=tool_resources,
                last_message_id=last_message_id,
                local_path=agent_path if local else None,
                verbose=verbose,
                env_vars=env_vars,
            )

            # Update thread_id for the next iteration
            if thread_id is None:
                thread_id = self.last_thread_id

    def task(
        self,
        agent: str,
        task: str,
        thread_id: Optional[str] = None,
        tool_resources: Optional[Dict[str, Any]] = None,
        file_ids: Optional[List[str]] = None,
        local: bool = False,
        verbose: bool = False,
        env_vars: Optional[Dict[str, Any]] = None,
    ) -> None:
        """CLI wrapper for the _task method."""
        last_message_id = self._task(
            agent=agent,
            task=task,
            thread_id=thread_id,
            tool_resources=tool_resources,
            file_ids=file_ids,
            local_path=resolve_local_path(Path(agent)) if local else None,
            verbose=verbose,
            env_vars=env_vars,
        )
        if last_message_id:
            print(f"Task completed. Thread ID: {self.last_thread_id}")
            print(f"Last message ID: {last_message_id}")

    def _task(
        self,
        agent: str,
        task: str,
        thread_id: Optional[str] = None,
        tool_resources: Optional[Dict[str, Any]] = None,
        file_ids: Optional[List[str]] = None,
        last_message_id: Optional[str] = None,
        local_path: Optional[Path] = None,
        verbose: bool = False,
        env_vars: Optional[Dict[str, Any]] = None,
    ) -> Optional[str]:
        """Runs agent non-interactively with a single task."""
        assert_user_auth()

        hub_client = get_hub_client()
        if thread_id:
            thread = hub_client.beta.threads.retrieve(thread_id)
        else:
            thread = hub_client.beta.threads.create(
                tool_resources=tool_resources,
            )

        hub_client.beta.threads.messages.create(
            thread_id=thread.id,
            role="user",
            content=task,
            attachments=[Attachment(file_id=file_id) for file_id in file_ids] if file_ids else None,
        )

        if not local_path:
            hub_client.beta.threads.runs.create_and_poll(
                thread_id=thread.id,
                assistant_id=agent,
            )
        else:
            run = hub_client.beta.threads.runs.create(
                thread_id=thread.id,
                assistant_id=agent,
                extra_body={"delegate_execution": True},
            )
            params = {
                "api_url": CONFIG.api_url,
                "tool_resources": run.tools,
                "data_source": "local_files",
                "user_env_vars": env_vars,
                "agent_env_vars": {},
                "verbose": verbose,
            }
            auth = CONFIG.auth
            assert auth is not None
            LocalRunner(str(local_path), agent, thread.id, run.id, auth, params)

        # List new messages
        messages = hub_client.beta.threads.messages.list(thread_id=thread.id, after=last_message_id, order="asc")
        message_list = list(messages)
        if message_list:
            for msg in message_list:
                if msg.metadata and msg.metadata.get("message_type"):
                    continue
                if msg.role == "assistant":
                    print(f"Assistant: {msg.content[0].text.value}")
            last_message_id = message_list[-1].id
        else:
            print("No new messages")

        # Store the thread_id for potential use in interactive mode
        self.last_thread_id = thread.id

        return last_message_id

    def create(self, name: Optional[str] = None, description: Optional[str] = None, fork: Optional[str] = None) -> None:
        """Create a new agent or fork an existing one.

        Usage:
          nearai agent create  # Enters interactive mode
          nearai agent create --name <agent_name> --description <description>
          nearai agent create --fork <namespace/agent_name/version> [--name <new_agent_name>]

        Options:
          --name          Name of the new agent (optional).
          --description   Description of the new agent (optional).
          --fork          Fork an existing agent specified by namespace/agent_name/version.

        Examples
        --------
          nearai agent create   # Enters interactive mode
          nearai agent create --name my_agent --description "My new agent"
          nearai agent create --fork example.near/agent-name/0.0.3 --name new_agent_name

        """
        # Check if the user is authenticated
        if CONFIG.auth is None or CONFIG.auth.namespace is None:
            print("Please login with `nearai login` before creating an agent.")
            return

        namespace = CONFIG.auth.namespace

        # Import the agent creator functions
        from nearai.agent_creator import create_new_agent, fork_agent

        if fork:
            # Fork an existing agent
            fork_agent(fork, namespace, name)
        else:
            # Create a new agent from scratch
            create_new_agent(namespace, name, description)

    def upload(
        self, local_path: str = ".", bump: bool = False, minor_bump: bool = False, major_bump: bool = False
    ) -> Optional[EntryLocation]:
        """Upload agent to the registry.

        This is an alias for 'nearai registry upload'.

        Args:
        ----
            local_path: Path to the directory containing the agent to upload
            bump: If True, automatically increment patch version if it already exists
            minor_bump: If True, bump with minor version increment (0.1.0 → 0.2.0)
            major_bump: If True, bump with major version increment (0.1.0 → 1.0.0)

        Returns:
        -------
            EntryLocation if upload was successful, None otherwise

        """
        assert_user_auth()
        # Create an instance of RegistryCli and call its upload method
        registry_cli = RegistryCli()
        return registry_cli.upload(local_path, bump, minor_bump, major_bump)

    def __help__(self) -> None:
        """Display detailed help information for agent commands."""
        console = Console()

        # Header
        console.print("\n[bold cyan]NEAR AI Agent Commands[/bold cyan]\n")

        # Main description
        console.print(
            Panel(
                "Agent commands help you create, develop, and interact with AI agents. "
                "You can create new agents, run them locally or via NEAR AI Cloud, and manage their lifecycle.",
                title="About Agents",
                border_style="blue",
                expand=False,
            )
        )

        # Command details in a clean table format
        commands_table = Table(box=ROUNDED, expand=False)
        commands_table.add_column("Command", style="cyan bold", no_wrap=True)
        commands_table.add_column("Description", style="white")
        commands_table.add_column("Flags", style="dim")

        commands = [
            ("create", "Create a new agent or fork an existing one", "--name, --description, --fork"),
            (
                "interactive",
                "Run an agent interactively",
                "--agent, --thread-id, --tool-resources, --local, --verbose, --env-vars",
            ),
            (
                "task",
                "Run a single task with an agent",
                "--agent*, --task*, --thread-id, --tool-resources, --file-ids, --local, --verbose, --env-vars",
            ),
            ("upload", "Upload an agent to the registry", "--local-path, --bump, --minor-bump, --major-bump"),
            ("dev", "Run local UI for development of agents", ""),
            ("inspect", "Inspect environment from given path", "path*"),
        ]

        for cmd, desc, flags in commands:
            commands_table.add_row(f"nearai agent {cmd}", desc, flags)

        console.print(commands_table)
        console.print("\n* Required parameter\n")

        # Detailed flag descriptions
        console.print("[bold green]Flag Details:[/bold green]\n")

        flag_details = [
            ("--name", "Name for the new agent"),
            ("--description", "Description of the new agent"),
            ("--fork", "Path to an existing agent to fork (format: namespace/name/version)"),
            ("--agent", "Path to the agent directory or agent ID"),
            ("--thread-id", "Thread ID to continue an existing conversation"),
            ("--tool-resources", "Tool resources to pass to the agent"),
            ("--file-ids", "File IDs to attach to the message"),
            ("--local", "Run the agent locally instead of in the cloud"),
            ("--verbose", "Show detailed debug information during execution"),
            ("--env-vars", "Environment variables to pass to the agent"),
            ("--task", "Task to run with the agent"),
            ("--bump", "Automatically increment patch version if it already exists"),
            ("--minor-bump", "Bump with minor version increment (0.1.0 → 0.2.0)"),
            ("--major-bump", "Bump with major version increment (0.1.0 → 1.0.0)"),
        ]

        flag_table = Table(box=None, show_header=False, padding=(0, 2), expand=False)
        flag_table.add_column(style="yellow")
        flag_table.add_column(style="white")

        for flag, desc in flag_details:
            flag_table.add_row(flag, desc)

        console.print(flag_table)

        # Examples section
        console.print("\n[bold green]Examples:[/bold green]\n")

        examples = [
            "# Create a new agent interactively",
            "nearai agent create",
            "",
            "# Create a new agent with specific name and description",
            'nearai agent create --name my-agent --description "My helpful assistant"',
            "",
            "# Fork an existing agent",
            "nearai agent create --fork example.near/agent-name/0.0.3 --name my-forked-agent",
            "",
            "# Run an agent interactively",
            "nearai agent interactive",
            "",
            "# Run a specific agent interactively in local mode",
            "nearai agent interactive --agent path/to/agent --local",
            "",
            "# Run a single task with an agent",
            'nearai agent task --agent example.near/agent-name/0.0.3 --task "Summarize this article: https://example.com/article"',
            "",
            "# Upload an agent to the registry",
            "nearai agent upload path/to/agent",
            "",
            "# Upload an agent with automatic version bumping",
            "nearai agent upload path/to/agent --bump",
        ]

        for example in examples:
            if example.startswith("#"):
                console.print(f"[dim]{example}[/dim]")
            elif example:
                console.print(f"[cyan]{example}[/cyan]")
            else:
                console.print("")

        # Footer
        console.print(
            "\nFor detailed documentation on agents, visit: [bold blue]https://docs.near.ai/agents/quickstart[bold blue]\n"  # noqa: E501
        )

    def create_help(self) -> None:
        """Display detailed help information for the create command."""
        console = Console()

        # Header
        console.print("\n[bold cyan]NEAR AI Agent Create Command[/bold cyan]\n")

        # Main description
        console.print(
            Panel(
                "The 'create' command helps you build new AI agents from scratch or fork existing ones. "
                "You can create agents interactively or specify parameters directly.",
                title="About Agent Create",
                border_style="blue",
                expand=False,
            )
        )

        # Command syntax
        console.print("[bold green]Command Syntax:[/bold green]\n")
        console.print("nearai agent create [OPTIONS]\n")

        # Options table
        options_table = Table(box=ROUNDED, expand=False)
        options_table.add_column("Option", style="yellow")
        options_table.add_column("Description", style="white")
        options_table.add_column("Required", style="dim")

        options = [
            ("--name", "Name for the new agent", "No"),
            ("--description", "Description of the new agent", "No"),
            ("--fork", "Path to an existing agent to fork (format: namespace/name/version)", "No"),
        ]

        for opt, desc, req in options:
            options_table.add_row(opt, desc, req)

        console.print(options_table)
        console.print("\nIf no options are provided, the command will run in interactive mode.\n")

        # Examples section
        console.print("[bold green]Examples:[/bold green]\n")

        examples = [
            "# Create a new agent interactively (recommended for beginners)",
            "nearai agent create",
            "",
            "# Create a new agent with specific name and description",
            'nearai agent create --name my-agent --description "My helpful assistant"',
            "",
            "# Fork an existing agent",
            "nearai agent create --fork example.near/agent-name/0.0.3 --name my-forked-agent",
        ]

        for example in examples:
            if example.startswith("#"):
                console.print(f"[dim]{example}[/dim]")
            elif example:
                console.print(f"[cyan]{example}[/cyan]")
            else:
                console.print("")

        # What happens next
        console.print("[bold green]What Happens Next:[/bold green]\n")
        console.print("1. A new agent will be created in your local registry")
        console.print("2. You'll be able to edit the agent code in agent.py")
        console.print("3. You can test your agent locally with 'nearai agent interactive --local'")
        console.print("4. When ready, upload your agent with 'nearai agent upload'\n")

        # Footer
        console.print(
            "For detailed documentation on creating agents, visit: [bold blue]https://docs.near.ai/agents/create[/bold blue]\n"  # noqa: E501
        )

    def upload_help(self) -> None:
        """Display detailed help information for the upload command."""
        console = Console()

        # Header
        console.print("\n[bold cyan]NEAR AI Registry Upload Command[/bold cyan]\n")

        # Main description
        console.print(
            Panel(
                "The 'upload' command publishes your agent to the NEAR AI registry, making it available "
                "for use by you and others (depending on permissions).",
                title="About Registry Upload",
                border_style="blue",
                expand=False,
            )
        )

        # Command syntax
        console.print("[bold green]Command Syntax:[/bold green]\n")
        console.print("nearai registry upload [PATH] [OPTIONS]\n")

        # Parameters and options table
        params_table = Table(box=ROUNDED, expand=False)
        params_table.add_column("Parameter/Option", style="yellow")
        params_table.add_column("Description", style="white")
        params_table.add_column("Default", style="dim")

        params = [
            ("PATH", "Path to the directory containing the agent to upload", "Current directory (.)"),
            ("--bump", "Automatically increment patch version if it already exists (0.0.1 → 0.0.2)", "False"),
            ("--minor-bump", "Bump with minor version increment (0.1.0 → 0.2.0)", "False"),
            ("--major-bump", "Bump with major version increment (0.1.0 → 1.0.0)", "False"),
        ]

        for param, desc, default in params:
            params_table.add_row(param, desc, default)

        console.print(params_table)

        # Version conflict handling
        console.print("\n[bold green]Version Conflict Handling:[/bold green]\n")
        console.print("If the version in your metadata.json already exists in the registry:")
        console.print("1. With no flags: Upload will fail with a version conflict error")
        console.print("2. With --bump: Version will be incremented automatically (patch level)")
        console.print("3. With --minor-bump: Minor version will be incremented (0.1.0 → 0.2.0)")
        console.print("4. With --major-bump: Major version will be incremented (0.1.0 → 1.0.0)\n")

        # Examples section
        console.print("[bold green]Examples:[/bold green]\n")

        examples = [
            "# Upload agent from current directory",
            "nearai registry upload",
            "",
            "# Upload agent from specific path",
            "nearai registry upload path/to/agent",
            "",
            "# Upload with automatic version bumping if version exists",
            "nearai registry upload --bump",
            "",
            "# Upload with minor version bump if version exists",
            "nearai registry upload --minor-bump",
        ]

        for example in examples:
            if example.startswith("#"):
                console.print(f"[dim]{example}[/dim]")
            elif example:
                console.print(f"[cyan]{example}[/cyan]")
            else:
                console.print("")

        # Footer
        console.print(
            "\nFor detailed documentation on the registry, visit: [bold blue]https://docs.near.ai/agents/registry[/bold blue]\n"  # noqa: E501
        )

    def __call__(self) -> None:
        """Show help when 'nearai agent' is called without subcommands."""
        self.__help__()


class VllmCli:
    def run(self, *args: Any, **kwargs: Any) -> None:  # noqa: D102
        original_argv = sys.argv.copy()
        sys.argv = [
            sys.argv[0],
        ]
        for key, value in kwargs.items():
            sys.argv.extend([f"--{key.replace('_', '-')}", str(value)])
        print(sys.argv)

        try:
            runpy.run_module("vllm.entrypoints.openai.api_server", run_name="__main__", alter_sys=True)
        finally:
            sys.argv = original_argv


class HubCLI:
    def chat(self, **kwargs):
        """Chat with model from NEAR AI hub.

        Args:
        ----
            query (str): User's query to model
            endpoint (str): NEAR AI HUB's url
            model (str): Name of a model
            provider (str): Name of a provider
            info (bool): Display system info
            kwargs (Dict[str, Any]): All cli keyword arguments

        """
        from nearai.hub import Hub

        hub = Hub(CONFIG)
        hub.chat(kwargs)


class LogoutCLI:
    def __call__(self, **kwargs):
        """Clear NEAR account auth data."""
        from nearai.config import load_config_file, save_config_file

        config = load_config_file()
        if not config.get("auth") or not config["auth"].get("account_id"):
            print("Auth data does not exist.")
        else:
            config.pop("auth", None)
            save_config_file(config)
            print("Auth data removed")


class LoginCLI:
    def __call__(self, **kwargs):
        """Login with NEAR Mainnet account.

        Args:
        ----
            remote (bool): Remote login allows signing message with NEAR Account on a remote machine
            auth_url (str): Url to the auth portal
            accountId (str): AccountId in .near-credentials folder to signMessage
            privateKey (str): Private Key to sign a message
            kwargs (Dict[str, Any]): All cli keyword arguments

        """
        from nearai.login import generate_and_save_signature, login_with_file_credentials, login_with_near_auth

        remote = kwargs.get("remote", False)
        account_id = kwargs.get("accountId", None)
        private_key = kwargs.get("privateKey", None)

        if not remote and account_id and private_key:
            generate_and_save_signature(account_id, private_key)
        elif not remote and account_id:
            login_with_file_credentials(account_id)
        else:
            auth_url = kwargs.get("auth_url", "https://auth.near.ai")
            login_with_near_auth(remote, auth_url)

    def status(self):
        """Load NEAR account authorization data."""
        from nearai.login import print_login_status

        print_login_status()

    def save(self, **kwargs):
        """Save NEAR account authorization data.

        Args:
        ----
            accountId (str): Near Account
            signature (str): Signature
            publicKey (str): Public Key used to sign
            callbackUrl (str): Callback Url
            nonce (str): nonce
            kwargs (Dict[str, Any]): All cli keyword arguments

        """
        from nearai.login import update_auth_config

        account_id = kwargs.get("accountId")
        signature = kwargs.get("signature")
        public_key = kwargs.get("publicKey")
        callback_url = kwargs.get("callbackUrl")
        nonce = kwargs.get("nonce")

        if account_id and signature and public_key and callback_url and nonce:
            update_auth_config(account_id, signature, public_key, callback_url, nonce)
        else:
            print("Missing data")


class PermissionCli:
    def __init__(self) -> None:  # noqa: D107
        self.client = PermissionsApi()

    def grant(self, account_id: str, permission: str):
        """Grant permission to an account."""
        self.client.grant_permission_v1_permissions_grant_permission_post(account_id, permission)

    def revoke(self, account_id: str, permission: str = ""):
        """Revoke permission from an account. If permission is empty all permissions are revoked."""
        self.client.revoke_permission_v1_permissions_revoke_permission_post(account_id, permission)


class CLI:
    def __init__(self) -> None:  # noqa: D107
        self.registry = RegistryCli()
        self.login = LoginCLI()
        self.logout = LogoutCLI()
        self.hub = HubCLI()
        self.log = LogCLI()

        self.config = ConfigCli()
        self.benchmark = BenchmarkCli()
        self.evaluation = EvaluationCli()
        self.agent = AgentCli()
        self.finetune = FinetuneCli()
        self.tensorboard = TensorboardCli()
        self.vllm = VllmCli()
        self.permission = PermissionCli()

    def submit(self, path: Optional[str] = None, worker_kind: str = WorkerKind.GPU_8_A100.value):
        """Submit a task to be executed by a worker."""
        if path is None:
            path = os.getcwd()

        worker_kind_t = WorkerKind(worker_kind)

        location = self.registry.upload(path)

        if location is None:
            print("Error: Failed to upload entry")
            return

        delegation_api = DelegationApi()
        delegation_api.delegate_v1_delegation_delegate_post(
            delegate_account_id=CONFIG.scheduler_account_id,
            expires_at=datetime.now() + timedelta(days=1),
        )

        try:
            client = JobsApi()
            client.add_job_v1_jobs_add_job_post(
                worker_kind_t,
                BodyAddJobV1JobsAddJobPost(entry_location=location),
            )
        except Exception as e:
            print("Error: ", e)
            delegation_api.revoke_delegation_v1_delegation_revoke_delegation_post(
                delegate_account_id=CONFIG.scheduler_account_id,
            )

    def location(self) -> None:  # noqa: D102
        """Show location where nearai is installed."""
        from nearai import cli_path

        print(cli_path())

    def version(self):
        """Show nearai version."""
        print(importlib.metadata.version("nearai"))

    def task(self, *args, **kwargs):
        """CLI command for running a single task."""
        self.agent.task_cli(*args, **kwargs)

    def __help__(self) -> None:
        """Display help information about the NEAR AI CLI."""
        console = Console()
        version = importlib.metadata.version("nearai")
<<<<<<< HEAD
        
        # Header with logo and version
        console.print(NEAR_AI_BANNER)
        console.print(f"[bold cyan]NEAR AI CLI[/bold cyan] [dim]v{version}[/dim]\n")
        
        # Main description
        console.print(Panel(
            "NEAR AI is a powerful tool for building and deploying user-owned AI agents.\n"
            "Use the commands below to get started or add [bold]--help[/bold] to any command for more information.",
            title="About",
            border_style="blue",
            expand=False
        ))
        
=======

        # Header with logo and version
        console.print(NEAR_AI_BANNER)
        console.print(f"[bold cyan]NEAR AI CLI[/bold cyan] [dim]v{version}[/dim]\n")

        # Main description
        console.print(
            Panel(
                "NEAR AI is a powerful tool for building and deploying user-owned AI agents.\n"
                "Use the commands below to get started or add [bold]--help[/bold] to any command for more information.",
                title="About",
                border_style="blue",
                expand=False,
            )
        )

>>>>>>> c2a407f0
        # Create command categories
        categories = {
            "Getting Started": [
                ("login", "Authenticate with your NEAR account"),
                ("logout", "Clear your NEAR account authentication data"),
                ("version", "Display the current version of the CLI"),
                ("location", "Show the installation location of the CLI"),
            ],
            "Agent Development": [
                ("agent create", "Create a new agent or fork an existing one"),
                ("agent update", "Update the version in an agent's metadata.json file"),
                ("agent upload", "Upload an agent to the NEAR AI agent registry"),
                ("agent interactive", "Run an agent interactively"),
                ("agent task", "Run a single task with an agent"),
                ("agent dev", "Run local UI for development of agents"),
                ("agent inspect", "Inspect environment from given path"),
            ],
            "Registry Management": [
                ("registry upload", "Upload an item to the registry"),
                ("registry download", "Download an item from the registry"),
                ("registry info", "Show information about a registry item"),
                ("registry list", "List available items in the registry"),
                ("registry metadata-template", "Create a metadata template"),
            ],
            "Configuration": [
                ("config set", "Set a configuration value"),
                ("config get", "Get a configuration value"),
                ("config show", "Show all configuration values"),
            ],
            "Advanced Features": [
                ("benchmark run", "Run benchmark on a dataset with a solver strategy"),
                ("benchmark list", "List all executed benchmarks"),
                ("evaluation table", "Print table of evaluations"),
                ("finetune", "Commands for fine-tuning models"),
                ("tensorboard", "Commands for TensorBoard integration"),
                ("vllm run", "Run VLLM server with OpenAI-compatible API"),
                ("permission grant", "Grant permission to an account"),
                ("hub chat", "Chat with model from NEAR AI hub"),
            ],
        }
<<<<<<< HEAD
        
        # Create tables for each category
        tables = []
=======

        # Create and display tables for each category sequentially
>>>>>>> c2a407f0
        for category, commands in categories.items():
            table = Table(title=category, box=ROUNDED, title_style="bold green", expand=False)
            table.add_column("Command", style="cyan", no_wrap=True)
            table.add_column("Description", style="white")
<<<<<<< HEAD
            
            for cmd, desc in commands:
                table.add_row(f"nearai {cmd}", desc)
            
            tables.append(Panel(table, border_style="green", expand=False))
        
        # Display tables in columns or stacked based on terminal width
        console.print(Columns(tables, equal=True, expand=False))
        
        # Examples section
        examples_table = Table(title="Examples", box=ROUNDED, title_style="bold yellow", expand=False)
        examples_table.add_column("Command", style="cyan")
        examples_table.add_column("Description", style="white")
        
        examples = [
            ("nearai login", "Log in with your NEAR account"),
            ("nearai agent create", "Create a new agent interactively"),
            ("nearai agent interactive", "Select and run an agent interactively"),
            ("nearai agent upload path/to/agent", "Upload agent to NEAR AI agent registry"),
            ("nearai registry list --category agent", "List all agents in the registry"),
        ]
        
        for cmd, desc in examples:
            examples_table.add_row(cmd, desc)
        
        console.print(Panel(examples_table, border_style="yellow", expand=False))
        
        # Footer with additional help info - now with blue links
        resources_text = Text.assemble(
            ("Documentation: ", "white"),
            ("https://docs.near.ai", "bold blue underline"),
            ("\nGet Support: ", "white"),
            ("https://t.me/nearaialpha", "bold blue underline"),
            ("\nReport an Issue: ", "white"),
            ("https://github.com/near/nearai-cli/issues", "bold blue underline")
        )
        
        console.print(Panel(
            resources_text,
            title="Additional Resources",
            border_style="blue",
            expand=False
        ))
=======

            for cmd, desc in commands:
                table.add_row(f"nearai {cmd}", desc)

            console.print(Panel(table, border_style="green", expand=False))
            console.print()  # Add spacing between categories
>>>>>>> c2a407f0

    def help(self) -> None:
        """Display help information about the NEAR AI CLI."""
        self.__help__()


def check_update():
    """Check if there is a new version of nearai CLI available."""
    try:
        api = DefaultApi()
        latest = api.version_v1_version_get()
        current = importlib.metadata.version("nearai")

        if latest != current:
            print(f"New version of nearai CLI available: {latest}. Current version: {current}")
            print("Run `pip install --upgrade nearai` to update.")

    except Exception as _:
        pass


def main() -> None:
    """Main entry point for the NEAR AI CLI."""
    check_update()
<<<<<<< HEAD
    
=======

>>>>>>> c2a407f0
    # If no arguments are provided, show help
    if len(sys.argv) == 1:
        cli = CLI()
        cli.__help__()
        return
<<<<<<< HEAD
    
=======

>>>>>>> c2a407f0
    # Check if help is requested for specific commands
    if len(sys.argv) >= 2:
        # Handle "nearai agent --help"
        if len(sys.argv) == 3 and sys.argv[1] == "agent" and sys.argv[2] == "--help":
            cli = CLI()
            cli.agent.__help__()
            return
<<<<<<< HEAD
            
=======

>>>>>>> c2a407f0
        # Handle "nearai registry --help"
        if len(sys.argv) == 3 and sys.argv[1] == "registry" and sys.argv[2] == "--help":
            cli = CLI()
            cli.registry.__help__()
            return
<<<<<<< HEAD
            
=======

>>>>>>> c2a407f0
        # Handle "nearai agent create --help"
        if len(sys.argv) == 4 and sys.argv[1] == "agent" and sys.argv[2] == "create" and sys.argv[3] == "--help":
            cli = CLI()
            cli.agent.create_help()
            return
<<<<<<< HEAD
            
=======

>>>>>>> c2a407f0
        # Handle "nearai registry upload --help"
        if len(sys.argv) == 4 and sys.argv[1] == "registry" and sys.argv[2] == "upload" and sys.argv[3] == "--help":
            cli = CLI()
            cli.registry.upload_help()
            return
<<<<<<< HEAD
        
=======

>>>>>>> c2a407f0
        # Handle "nearai --help"
        if len(sys.argv) == 2 and sys.argv[1] == "--help":
            cli = CLI()
            cli.__help__()
            return
<<<<<<< HEAD
    
=======

>>>>>>> c2a407f0
    # Otherwise, proceed with normal command processing
    fire.Fire(CLI)<|MERGE_RESOLUTION|>--- conflicted
+++ resolved
@@ -23,9 +23,6 @@
 from rich.table import Table
 from rich.text import Text
 from tabulate import tabulate
-from rich.table import Table
-from rich.columns import Columns
-from rich.box import ROUNDED
 
 from nearai.agents.local_runner import LocalRunner
 from nearai.banners import NEAR_AI_BANNER
@@ -463,20 +460,6 @@
     def __help__(self) -> None:
         """Display detailed help information for registry commands."""
         console = Console()
-<<<<<<< HEAD
-        
-        # Header
-        console.print("\n[bold cyan]NEAR AI Registry Commands[/bold cyan]\n")
-        
-        # Main description
-        console.print(Panel(
-            "Registry commands help you manage items in the NEAR AI registry, including uploading, downloading, and listing agents, models, and other resources.",
-            title="About Registry",
-            border_style="blue",
-            expand=False
-        ))
-        
-=======
 
         # Header
         console.print("\n[bold cyan]NEAR AI Registry Commands[/bold cyan]\n")
@@ -491,57 +474,11 @@
             )
         )
 
->>>>>>> c2a407f0
         # Command details in a clean table format
         commands_table = Table(box=ROUNDED, expand=False)
         commands_table.add_column("Command", style="cyan bold", no_wrap=True)
         commands_table.add_column("Description", style="white")
         commands_table.add_column("Flags", style="dim")
-<<<<<<< HEAD
-        
-        commands = [
-            (
-                "upload",
-                "Upload an item to the registry",
-                "[PATH]*"
-            ),
-            (
-                "download",
-                "Download an item from the registry",
-                "entry-location*, --force"
-            ),
-            (
-                "info",
-                "Show information about a registry item",
-                "entry*"
-            ),
-            (
-                "list",
-                "List available items in the registry",
-                "--namespace, --category, --tags, --total, --offset, --show-all, --show-latest-version, --star"
-            ),
-            (
-                "metadata-template",
-                "Create a metadata template",
-                "--local-path, --category, --description"
-            ),
-            (
-                "update",
-                "Update metadata of a registry item",
-                "local-path*"
-            ),
-        ]
-        
-        for cmd, desc, flags in commands:
-            commands_table.add_row(f"nearai registry {cmd}", desc, flags)
-        
-        console.print(commands_table)
-        console.print("\n* Required parameter\n")
-        
-        # Detailed flag descriptions
-        console.print("[bold green]Flag Details:[/bold green]\n")
-        
-=======
 
         commands = [
             ("upload", "Upload an item to the registry", "[PATH]*"),
@@ -565,7 +502,6 @@
         # Detailed flag descriptions
         console.print("[bold green]Flag Details:[/bold green]\n")
 
->>>>>>> c2a407f0
         flag_details = [
             ("--force", "Force download even if the item exists locally"),
             ("--namespace", "Filter items by namespace"),
@@ -577,44 +513,24 @@
             ("--show-latest-version", "Show only the latest version of each item"),
             ("--star", "Show items starred by a specific user"),
         ]
-<<<<<<< HEAD
-        
+
         flag_table = Table(box=None, show_header=False, padding=(0, 2), expand=False)
         flag_table.add_column(style="yellow")
         flag_table.add_column(style="white")
-        
+
         for flag, desc in flag_details:
             flag_table.add_row(flag, desc)
-        
+
         console.print(flag_table)
-        
-=======
-
-        flag_table = Table(box=None, show_header=False, padding=(0, 2), expand=False)
-        flag_table.add_column(style="yellow")
-        flag_table.add_column(style="white")
-
-        for flag, desc in flag_details:
-            flag_table.add_row(flag, desc)
-
-        console.print(flag_table)
-
->>>>>>> c2a407f0
+
         # Entry location format
         console.print("\n[bold green]Entry Location Format:[/bold green]\n")
         console.print("Entry locations use the format: [cyan]namespace/name/version[/cyan]")
         console.print("Example: [cyan]example.near/summary/0.0.3[/cyan]\n")
-<<<<<<< HEAD
-        
+
         # Examples section
         console.print("[bold green]Examples:[/bold green]\n")
-        
-=======
-
-        # Examples section
-        console.print("[bold green]Examples:[/bold green]\n")
-
->>>>>>> c2a407f0
+
         examples = [
             "# Upload an agent to the registry",
             "nearai registry upload path/to/agent",
@@ -629,21 +545,12 @@
             "nearai registry list --category agent",
             "",
             "# List items with specific tags",
-<<<<<<< HEAD
-            "nearai registry list --tags \"summarization,text\"",
-            "",
-            "# Create a metadata template",
-            "nearai registry metadata-template --category agent --description \"My agent description\"",
-        ]
-        
-=======
             'nearai registry list --tags "summarization,text"',
             "",
             "# Create a metadata template",
             'nearai registry metadata-template --category agent --description "My agent description"',
         ]
 
->>>>>>> c2a407f0
         for example in examples:
             if example.startswith("#"):
                 console.print(f"[dim]{example}[/dim]")
@@ -651,19 +558,12 @@
                 console.print(f"[cyan]{example}[/cyan]")
             else:
                 console.print("")
-<<<<<<< HEAD
-        
-        # Footer
-        console.print("\nFor detailed documentation on the registry, visit: [bold blue]https://docs.near.ai/agents/registry[/bold blue]\n")
-    
-=======
 
         # Footer
         console.print(
             "\nFor detailed documentation on the registry, visit: [bold blue]https://docs.near.ai/agents/registry[/bold blue]\n"  # noqa: E501
         )
 
->>>>>>> c2a407f0
     def __call__(self):
         """Show help when 'nearai registry' is called without subcommands."""
         self.__help__()
@@ -1663,22 +1563,6 @@
         """Display help information about the NEAR AI CLI."""
         console = Console()
         version = importlib.metadata.version("nearai")
-<<<<<<< HEAD
-        
-        # Header with logo and version
-        console.print(NEAR_AI_BANNER)
-        console.print(f"[bold cyan]NEAR AI CLI[/bold cyan] [dim]v{version}[/dim]\n")
-        
-        # Main description
-        console.print(Panel(
-            "NEAR AI is a powerful tool for building and deploying user-owned AI agents.\n"
-            "Use the commands below to get started or add [bold]--help[/bold] to any command for more information.",
-            title="About",
-            border_style="blue",
-            expand=False
-        ))
-        
-=======
 
         # Header with logo and version
         console.print(NEAR_AI_BANNER)
@@ -1695,7 +1579,6 @@
             )
         )
 
->>>>>>> c2a407f0
         # Create command categories
         categories = {
             "Getting Started": [
@@ -1736,70 +1619,18 @@
                 ("hub chat", "Chat with model from NEAR AI hub"),
             ],
         }
-<<<<<<< HEAD
-        
-        # Create tables for each category
-        tables = []
-=======
 
         # Create and display tables for each category sequentially
->>>>>>> c2a407f0
         for category, commands in categories.items():
             table = Table(title=category, box=ROUNDED, title_style="bold green", expand=False)
             table.add_column("Command", style="cyan", no_wrap=True)
             table.add_column("Description", style="white")
-<<<<<<< HEAD
-            
+
             for cmd, desc in commands:
                 table.add_row(f"nearai {cmd}", desc)
-            
-            tables.append(Panel(table, border_style="green", expand=False))
-        
-        # Display tables in columns or stacked based on terminal width
-        console.print(Columns(tables, equal=True, expand=False))
-        
-        # Examples section
-        examples_table = Table(title="Examples", box=ROUNDED, title_style="bold yellow", expand=False)
-        examples_table.add_column("Command", style="cyan")
-        examples_table.add_column("Description", style="white")
-        
-        examples = [
-            ("nearai login", "Log in with your NEAR account"),
-            ("nearai agent create", "Create a new agent interactively"),
-            ("nearai agent interactive", "Select and run an agent interactively"),
-            ("nearai agent upload path/to/agent", "Upload agent to NEAR AI agent registry"),
-            ("nearai registry list --category agent", "List all agents in the registry"),
-        ]
-        
-        for cmd, desc in examples:
-            examples_table.add_row(cmd, desc)
-        
-        console.print(Panel(examples_table, border_style="yellow", expand=False))
-        
-        # Footer with additional help info - now with blue links
-        resources_text = Text.assemble(
-            ("Documentation: ", "white"),
-            ("https://docs.near.ai", "bold blue underline"),
-            ("\nGet Support: ", "white"),
-            ("https://t.me/nearaialpha", "bold blue underline"),
-            ("\nReport an Issue: ", "white"),
-            ("https://github.com/near/nearai-cli/issues", "bold blue underline")
-        )
-        
-        console.print(Panel(
-            resources_text,
-            title="Additional Resources",
-            border_style="blue",
-            expand=False
-        ))
-=======
-
-            for cmd, desc in commands:
-                table.add_row(f"nearai {cmd}", desc)
 
             console.print(Panel(table, border_style="green", expand=False))
             console.print()  # Add spacing between categories
->>>>>>> c2a407f0
 
     def help(self) -> None:
         """Display help information about the NEAR AI CLI."""
@@ -1824,21 +1655,13 @@
 def main() -> None:
     """Main entry point for the NEAR AI CLI."""
     check_update()
-<<<<<<< HEAD
-    
-=======
-
->>>>>>> c2a407f0
+
     # If no arguments are provided, show help
     if len(sys.argv) == 1:
         cli = CLI()
         cli.__help__()
         return
-<<<<<<< HEAD
-    
-=======
-
->>>>>>> c2a407f0
+
     # Check if help is requested for specific commands
     if len(sys.argv) >= 2:
         # Handle "nearai agent --help"
@@ -1846,50 +1669,30 @@
             cli = CLI()
             cli.agent.__help__()
             return
-<<<<<<< HEAD
-            
-=======
-
->>>>>>> c2a407f0
+
         # Handle "nearai registry --help"
         if len(sys.argv) == 3 and sys.argv[1] == "registry" and sys.argv[2] == "--help":
             cli = CLI()
             cli.registry.__help__()
             return
-<<<<<<< HEAD
-            
-=======
-
->>>>>>> c2a407f0
+
         # Handle "nearai agent create --help"
         if len(sys.argv) == 4 and sys.argv[1] == "agent" and sys.argv[2] == "create" and sys.argv[3] == "--help":
             cli = CLI()
             cli.agent.create_help()
             return
-<<<<<<< HEAD
-            
-=======
-
->>>>>>> c2a407f0
+
         # Handle "nearai registry upload --help"
         if len(sys.argv) == 4 and sys.argv[1] == "registry" and sys.argv[2] == "upload" and sys.argv[3] == "--help":
             cli = CLI()
             cli.registry.upload_help()
             return
-<<<<<<< HEAD
-        
-=======
-
->>>>>>> c2a407f0
+
         # Handle "nearai --help"
         if len(sys.argv) == 2 and sys.argv[1] == "--help":
             cli = CLI()
             cli.__help__()
             return
-<<<<<<< HEAD
-    
-=======
-
->>>>>>> c2a407f0
+
     # Otherwise, proceed with normal command processing
     fire.Fire(CLI)