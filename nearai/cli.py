import importlib.metadata
import json
import os
import re
import runpy
import shutil
import sys
from collections import OrderedDict
from dataclasses import asdict
from datetime import datetime, timedelta
from pathlib import Path
from textwrap import fill
from typing import Any, Dict, List, Optional, Union

import fire
from openai.types.beta.threads.message import Attachment
from rich.prompt import Prompt
from tabulate import tabulate

from nearai.agents.local_runner import LocalRunner
from nearai.cli_helpers import display_agents_in_columns
from nearai.config import (
    CONFIG,
    get_hub_client,
    update_config,
)
from nearai.finetune import FinetuneCli
from nearai.lib import check_metadata_present, parse_location, parse_tags
from nearai.log import LogCLI
from nearai.openapi_client import EntryLocation, EntryMetadataInput
from nearai.openapi_client.api.benchmark_api import BenchmarkApi
from nearai.openapi_client.api.default_api import DefaultApi
from nearai.openapi_client.api.delegation_api import DelegationApi
from nearai.openapi_client.api.evaluation_api import EvaluationApi
from nearai.openapi_client.api.jobs_api import JobsApi, WorkerKind
from nearai.openapi_client.api.permissions_api import PermissionsApi
from nearai.openapi_client.models.body_add_job_v1_jobs_add_job_post import BodyAddJobV1JobsAddJobPost
from nearai.registry import get_agent_id, get_metadata, get_registry_folder, registry, resolve_local_path
from nearai.shared.client_config import (
    DEFAULT_MODEL,
    DEFAULT_MODEL_MAX_TOKENS,
    DEFAULT_MODEL_TEMPERATURE,
    DEFAULT_NAMESPACE,
    DEFAULT_PROVIDER,
)
from nearai.shared.naming import NamespacedName, create_registry_name
from nearai.shared.provider_models import ProviderModels, get_provider_namespaced_model
from nearai.tensorboard_feed import TensorboardCli


class RegistryCli:
    def info(self, entry: str) -> None:
        """Show information about an item."""
        entry_location = parse_location(entry)
        metadata = registry.info(entry_location)

        if metadata is None:
            print(f"Entry {entry} not found.")
            return

        print(metadata.model_dump_json(indent=2))
        if metadata.category == "model":
            available_provider_matches = ProviderModels(CONFIG.get_client_config()).available_provider_matches(
                NamespacedName(name=metadata.name, namespace=entry_location.namespace)
            )
            if len(available_provider_matches) > 0:
                header = ["provider", "name"]

                table = []
                for provider, name in available_provider_matches.items():
                    table.append(
                        [
                            fill(provider),
                            fill(name),
                        ]
                    )
                print(tabulate(table, headers=header, tablefmt="simple_grid"))

    def metadata_template(self, local_path: str = ".", category: str = "", description: str = ""):
        """Create a metadata template."""
        path = resolve_local_path(Path(local_path))

        metadata_path = path / "metadata.json"

        version = path.name
        pattern = r"^(0|[1-9]\d*)\.(0|[1-9]\d*)\.(0|[1-9]\d*)(?:-((?:0|[1-9]\d*|\d*[a-zA-Z-][0-9a-zA-Z-]*)(?:\.(?:0|[1-9]\d*|\d*[a-zA-Z-][0-9a-zA-Z-]*))*))?(?:\+([0-9a-zA-Z-]+(?:\.[0-9a-zA-Z-]+)*))?$"  # noqa: E501
        assert re.match(pattern, version), f"Invalid semantic version format: {version}"
        name = path.parent.name
        assert not re.match(pattern, name), f"Invalid agent name: {name}"
        assert " " not in name

        with open(metadata_path, "w") as f:
            metadata: Dict[str, Any] = {
                "name": name,
                "version": version,
                "description": description,
                "category": category,
                "tags": [],
                "details": {},
                "show_entry": True,
            }

            if category == "agent":
                metadata["details"]["agent"] = {}
                metadata["details"]["agent"]["welcome"] = {
                    "title": name,
                    "description": description,
                }
                metadata["details"]["agent"]["defaults"] = {
                    "model": DEFAULT_MODEL,
                    "model_provider": DEFAULT_PROVIDER,
                    "model_temperature": DEFAULT_MODEL_TEMPERATURE,
                    "model_max_tokens": DEFAULT_MODEL_MAX_TOKENS,
                    "max_iterations": 1,
                }
                metadata["details"]["agent"]["framework"] = "minimal"

            json.dump(metadata, f, indent=2)

    def list(
        self,
        namespace: str = "",
        category: str = "",
        tags: str = "",
        total: int = 32,
        offset: int = 0,
        show_all: bool = False,
        show_latest_version: bool = True,
        star: str = "",
    ) -> None:
        """List available items."""
        # Make sure tags is a comma-separated list of tags
        tags_l = parse_tags(tags)
        tags = ",".join(tags_l)

        entries = registry.list(
            namespace=namespace,
            category=category,
            tags=tags,
            total=total + 1,
            offset=offset,
            show_all=show_all,
            show_latest_version=show_latest_version,
            starred_by=star,
        )

        more_rows = len(entries) > total
        entries = entries[:total]

        header = ["entry", "category", "description", "tags"]

        table = []
        for entry in entries:
            table.append(
                [
                    fill(f"{entry.namespace}/{entry.name}/{entry.version}"),
                    fill(entry.category, 20),
                    fill(entry.description, 50),
                    fill(", ".join(entry.tags), 20),
                ]
            )

        if more_rows:
            table.append(["...", "...", "...", "..."])

        print(tabulate(table, headers=header, tablefmt="simple_grid"))

        if category == "model" and len(entries) < total and namespace == "" and tags == "" and star == "":
            unregistered_common_provider_models = ProviderModels(
                CONFIG.get_client_config()
            ).get_unregistered_common_provider_models(registry.dict_models())
            if len(unregistered_common_provider_models):
                print(
                    f"There are unregistered common provider models: {unregistered_common_provider_models}. Run 'nearai registry upload-unregistered-common-provider-models' to update registry."  # noqa: E501
                )

    def update(self, local_path: str = ".") -> None:
        """Update metadata of a registry item."""
        path = resolve_local_path(Path(local_path))

        if CONFIG.auth is None:
            print("Please login with `nearai login`")
            exit(1)

        metadata_path = path / "metadata.json"
        check_metadata_present(metadata_path)

        with open(metadata_path) as f:
            metadata: Dict[str, Any] = json.load(f)

        namespace = CONFIG.auth.namespace

        entry_location = EntryLocation.model_validate(
            dict(
                namespace=namespace,
                name=metadata.pop("name"),
                version=metadata.pop("version"),
            )
        )
        assert " " not in entry_location.name

        entry_metadata = EntryMetadataInput.model_validate(metadata)
        result = registry.update(entry_location, entry_metadata)
        print(json.dumps(result, indent=2))

    def upload_unregistered_common_provider_models(self, dry_run: bool = True) -> None:
        """Creates new registry items for unregistered common provider models."""
        provider_matches_list = ProviderModels(CONFIG.get_client_config()).get_unregistered_common_provider_models(
            registry.dict_models()
        )
        if len(provider_matches_list) == 0:
            print("No new models to upload.")
            return

        print("Going to create new registry items:")
        header = ["entry", "description"]
        table = []
        paths = []
        for provider_matches in provider_matches_list:
            provider_model = provider_matches.get(DEFAULT_PROVIDER) or next(iter(provider_matches.values()))
            _, model = get_provider_namespaced_model(provider_model)
            assert model.namespace == ""
            model.name = create_registry_name(model.name)
            model.namespace = DEFAULT_NAMESPACE
            version = "1.0.0"
            description = " & ".join(provider_matches.values())
            table.append(
                [
                    fill(f"{model.namespace}/{model.name}/{version}"),
                    fill(description, 50),
                ]
            )

            path = get_registry_folder() / model.namespace / model.name / version
            path.mkdir(parents=True, exist_ok=True)
            paths.append(path)
            metadata_path = path / "metadata.json"
            with open(metadata_path, "w") as f:
                metadata: Dict[str, Any] = {
                    "name": model.name,
                    "version": version,
                    "description": description,
                    "category": "model",
                    "tags": [],
                    "details": {},
                    "show_entry": True,
                }
                json.dump(metadata, f, indent=2)

        print(tabulate(table, headers=header, tablefmt="simple_grid"))
        if dry_run:
            print("Please verify, then repeat the command with --dry_run=False")
        else:
            for path in paths:
                self.upload(str(path))

    def upload(self, local_path: str = ".") -> EntryLocation:
        """Upload item to the registry."""
        return registry.upload(resolve_local_path(Path(local_path)), show_progress=True)

    def download(self, entry_location: str, force: bool = False) -> None:
        """Download item."""
        registry.download(entry_location, force=force, show_progress=True)


class ConfigCli:
    def set(self, key: str, value: str, local: bool = False) -> None:
        """Add key-value pair to the config file."""
        update_config(key, value, local)

    def get(self, key: str) -> None:
        """Get value of a key in the config file."""
        print(CONFIG.get(key))

    def show(self) -> None:  # noqa: D102
        for key, value in asdict(CONFIG).items():
            print(f"{key}: {value}")


class BenchmarkCli:
    def __init__(self):
        """Initialize Benchmark API."""
        self.client = BenchmarkApi()

    def _get_or_create_benchmark(self, benchmark_name: str, solver_name: str, args: Dict[str, Any], force: bool) -> int:
        if CONFIG.auth is None:
            print("Please login with `nearai login`")
            exit(1)
        namespace = CONFIG.auth.namespace

        # Sort the args to have a consistent representation.
        solver_args = json.dumps(OrderedDict(sorted(args.items())))

        benchmark_id = self.client.get_benchmark_v1_benchmark_get_get(
            namespace=namespace,
            benchmark_name=benchmark_name,
            solver_name=solver_name,
            solver_args=solver_args,
        )

        if benchmark_id == -1 or force:
            benchmark_id = self.client.create_benchmark_v1_benchmark_create_get(
                benchmark_name=benchmark_name,
                solver_name=solver_name,
                solver_args=solver_args,
            )

        assert benchmark_id != -1
        return benchmark_id

    def run(
        self,
        dataset: str,
        solver_strategy: str,
        max_concurrent: int = 2,
        force: bool = False,
        subset: Optional[str] = None,
        check_compatibility: bool = True,
        record: bool = False,
        num_inference_retries: int = 10,
        **solver_args: Any,
    ) -> None:
        """Run benchmark on a dataset with a solver strategy.

        It will cache the results in the database and subsequent runs will pull the results from the cache.
        If force is set to True, it will run the benchmark again and update the cache.
        """
        from nearai.benchmark import BenchmarkExecutor, DatasetInfo
        from nearai.dataset import get_dataset, load_dataset
        from nearai.solvers import SolverScoringMethod, SolverStrategy, SolverStrategyRegistry

        CONFIG.num_inference_retries = num_inference_retries

        args = dict(solver_args)
        if subset is not None:
            args["subset"] = subset

        benchmark_id = self._get_or_create_benchmark(
            benchmark_name=dataset,
            solver_name=solver_strategy,
            args=args,
            force=force,
        )

        solver_strategy_class: Union[SolverStrategy, None] = SolverStrategyRegistry.get(solver_strategy, None)
        assert solver_strategy_class, (
            f"Solver strategy {solver_strategy} not found. Available strategies: {list(SolverStrategyRegistry.keys())}"
        )

        name = dataset
        if solver_strategy_class.scoring_method == SolverScoringMethod.Custom:
            dataset = str(get_dataset(dataset))
        else:
            dataset = load_dataset(dataset)

        solver_strategy_obj: SolverStrategy = solver_strategy_class(dataset_ref=dataset, **solver_args)  # type: ignore
        if check_compatibility:
            assert name in solver_strategy_obj.compatible_datasets() or any(
                map(lambda n: n in name, solver_strategy_obj.compatible_datasets())
            ), f"Solver strategy {solver_strategy} is not compatible with dataset {name}"

        dest_path = get_registry_folder() / name
        metadata_path = dest_path / "metadata.json"
        with open(metadata_path, "r") as file:
            metadata = json.load(file)

        be = BenchmarkExecutor(
            DatasetInfo(name, subset, dataset, metadata), solver_strategy_obj, benchmark_id=benchmark_id
        )

        cpu_count = os.cpu_count()
        max_concurrent = (cpu_count if cpu_count is not None else 1) if max_concurrent < 0 else max_concurrent
        be.run(max_concurrent=max_concurrent, record=record)

    def list(
        self,
        namespace: Optional[str] = None,
        benchmark: Optional[str] = None,
        solver: Optional[str] = None,
        args: Optional[str] = None,
        total: int = 32,
        offset: int = 0,
    ):
        """List all executed benchmarks."""
        result = self.client.list_benchmarks_v1_benchmark_list_get(
            namespace=namespace,
            benchmark_name=benchmark,
            solver_name=solver,
            solver_args=args,
            total=total,
            offset=offset,
        )

        header = ["id", "namespace", "benchmark", "solver", "args", "score", "solved", "total"]
        table = []
        for benchmark_output in result:
            score = 100 * benchmark_output.solved / benchmark_output.total
            table.append(
                [
                    fill(str(benchmark_output.id)),
                    fill(benchmark_output.namespace),
                    fill(benchmark_output.benchmark),
                    fill(benchmark_output.solver),
                    fill(benchmark_output.args),
                    fill(f"{score:.2f}%"),
                    fill(str(benchmark_output.solved)),
                    fill(str(benchmark_output.total)),
                ]
            )

        print(tabulate(table, headers=header, tablefmt="simple_grid"))


class EvaluationCli:
    def table(
        self,
        all_key_columns: bool = False,
        all_metrics: bool = False,
        num_columns: int = 6,
        metric_name_max_length: int = 30,
    ) -> None:
        """Prints table of evaluations."""
        from nearai.evaluation import print_evaluation_table

        api = EvaluationApi()
        table = api.table_v1_evaluation_table_get()

        print_evaluation_table(
            table.rows,
            table.columns,
            table.important_columns,
            all_key_columns,
            all_metrics,
            num_columns,
            metric_name_max_length,
        )

    def read_solutions(self, entry: str, status: Optional[bool] = None, verbose: bool = False) -> None:
        """Reads solutions.json from evaluation entry."""
        entry_path = registry.download(entry)
        solutions_file = entry_path / "solutions.json"

        if not solutions_file.exists():
            print(f"No solutions file found for entry: {entry}")
            return

        try:
            with open(solutions_file) as f:
                solutions = json.load(f)
        except json.JSONDecodeError:
            print(f"Error reading solutions file for entry: {entry}")
            return

        # Filter solutions if status is specified
        if status is not None:
            solutions = [s for s in solutions if s.get("status") == status]
        if not solutions:
            print("No solutions found matching criteria")
            return
        print(f"\nFound {len(solutions)} solutions{' with status=' + str(status) if status is not None else ''}")

        for i, solution in enumerate(solutions, 1):
            print("-" * 80)
            print(f"\nSolution {i}/{len(solutions)}:")
            datum = solution.get("datum")
            print(f"datum: {json.dumps(datum, indent=2, ensure_ascii=False)}")
            status = solution.get("status")
            print(f"status: {status}")
            info: dict = solution.get("info", {})
            if not verbose:
                info.pop("verbose")
            print(f"info: {json.dumps(info, indent=2, ensure_ascii=False)}")
            if i == 1:
                print("Enter to continue, type 'exit' to quit.")
            new_message = input("> ")
            if new_message.lower() == "exit":
                break


class AgentCli:
    def dev(self) -> int:
        """Run local UI for development of agents that have their own UI."""
        if not os.path.exists("hub/demo/.env"):
            shutil.copy("hub/demo/.env.example", "hub/demo/.env")

        ret_val = os.system("npm install --prefix hub/demo")
        if ret_val != 0:
            print("Node.js is required to run the development server.")
            print("Please install Node.js from https://nodejs.org/")
        ret_val = os.system("npm run dev --prefix hub/demo")
        return ret_val

    def inspect(self, path: str) -> None:
        """Inspect environment from given path."""
        import subprocess

        filename = Path(os.path.abspath(__file__)).parent / "streamlit_inspect.py"
        subprocess.call(["streamlit", "run", filename, "--", path])

    def interactive(
        self,
        agent: Optional[str] = None,
        thread_id: Optional[str] = None,
        tool_resources: Optional[Dict[str, Any]] = None,
        local: bool = False,
        verbose: bool = False,
        env_vars: Optional[Dict[str, Any]] = None,
    ) -> None:
        """Runs agent interactively.

        Args:
        ----
            agent: Optional path to the agent directory. If not provided, will show agent selection menu
            thread_id: Optional thread ID to continue an existing conversation
            tool_resources: Optional tool resources to pass to the agent
            local: Whether to run the agent locally (default: False)
            verbose: Whether to show detailed debug information during execution
            env_vars: Optional environment variables to pass to the agent

        """
        assert_user_auth()

        if agent is None:
            # List available agents in the registry folder
            registry_path = Path(get_registry_folder())
            if not registry_path.exists():
                print("Error: Registry folder not found. Please create an agent first.")
                return

            agents = []
            # Walk through registry to find agents
            for namespace in registry_path.iterdir():
                if namespace.is_dir():
                    for agent_name in namespace.iterdir():
                        if agent_name.is_dir():
                            for version in agent_name.iterdir():
                                if version.is_dir():
                                    agents.append(version)

            if not agents:
                print("No agents found. Please create an agent first with 'nearai agent create'")
                return

            # Sort agents by namespace then name
            agents = sorted(agents, key=lambda x: (x.parts[-3], x.parts[-2]))
            display_agents_in_columns(agents)

            while True:
                try:
                    choice = int(Prompt.ask("[blue bold]Select an agent (enter number)")) - 1
                    if 0 <= choice < len(agents):
                        agent = str(agents[choice])
                        break
                    print("Invalid selection. Please try again.")
                except ValueError:
                    print("Please enter a valid number.")
                except KeyboardInterrupt:
                    print("\nOperation cancelled.")
                    return

        # Convert agent path to Path object if it's a string
        agent_path = Path(agent)
        if local:
            agent_path = resolve_local_path(agent_path)

        agent_id = get_agent_id(agent_path, local)

        last_message_id = None
        print(f"\n=== Starting interactive session with agent: {agent_id} ===")
        print("Type 'exit' to end the session\n")

        metadata = get_metadata(agent_path, local)
        title = metadata.get("details", {}).get("agent", {}).get("welcome", {}).get("title")
        if title:
            print(title)
        description = metadata.get("details", {}).get("agent", {}).get("welcome", {}).get("description")
        if description:
            print(description)

        while True:
            new_message = input("> ")
            if new_message.lower() == "exit":
                break

            last_message_id = self._task(
                agent=agent_id,
                task=new_message,
                thread_id=thread_id,
                tool_resources=tool_resources,
                last_message_id=last_message_id,
                local_path=agent_path if local else None,
                verbose=verbose,
                env_vars=env_vars,
            )

            # Update thread_id for the next iteration
            if thread_id is None:
                thread_id = self.last_thread_id

    def task(
        self,
        agent: str,
        task: str,
        thread_id: Optional[str] = None,
        tool_resources: Optional[Dict[str, Any]] = None,
        file_ids: Optional[List[str]] = None,
        local: bool = False,
        verbose: bool = False,
        env_vars: Optional[Dict[str, Any]] = None,
    ) -> None:
        """CLI wrapper for the _task method."""
        last_message_id = self._task(
            agent=agent,
            task=task,
            thread_id=thread_id,
            tool_resources=tool_resources,
            file_ids=file_ids,
            local_path=resolve_local_path(Path(agent)) if local else None,
            verbose=verbose,
            env_vars=env_vars,
        )
        if last_message_id:
            print(f"Task completed. Thread ID: {self.last_thread_id}")
            print(f"Last message ID: {last_message_id}")

    def _task(
        self,
        agent: str,
        task: str,
        thread_id: Optional[str] = None,
        tool_resources: Optional[Dict[str, Any]] = None,
        file_ids: Optional[List[str]] = None,
        last_message_id: Optional[str] = None,
        local_path: Optional[Path] = None,
        verbose: bool = False,
        env_vars: Optional[Dict[str, Any]] = None,
    ) -> Optional[str]:
        """Runs agent non-interactively with a single task."""
        assert_user_auth()

        hub_client = get_hub_client()
        if thread_id:
            thread = hub_client.beta.threads.retrieve(thread_id)
        else:
            thread = hub_client.beta.threads.create(
                tool_resources=tool_resources,
            )

        hub_client.beta.threads.messages.create(
            thread_id=thread.id,
            role="user",
            content=task,
            attachments=[Attachment(file_id=file_id) for file_id in file_ids] if file_ids else None,
        )

        if not local_path:
            hub_client.beta.threads.runs.create_and_poll(
                thread_id=thread.id,
                assistant_id=agent,
            )
        else:
            run = hub_client.beta.threads.runs.create(
                thread_id=thread.id,
                assistant_id=agent,
                extra_body={"delegate_execution": True},
            )
            params = {
                "api_url": CONFIG.api_url,
                "tool_resources": run.tools,
                "data_source": "local_files",
                "user_env_vars": env_vars,
                "agent_env_vars": {},
                "verbose": verbose,
            }
            auth = CONFIG.auth
            assert auth is not None
            LocalRunner(str(local_path), agent, thread.id, run.id, auth, params)

        # List new messages
        messages = hub_client.beta.threads.messages.list(thread_id=thread.id, after=last_message_id, order="asc")
        message_list = list(messages)
        if message_list:
            for msg in message_list:
                if msg.metadata and msg.metadata.get("message_type"):
                    continue
                if msg.role == "assistant":
                    print(f"Assistant: {msg.content[0].text.value}")
            last_message_id = message_list[-1].id
        else:
            print("No new messages")

        # Store the thread_id for potential use in interactive mode
        self.last_thread_id = thread.id

        return last_message_id

    def create(self, name: Optional[str] = None, description: Optional[str] = None, fork: Optional[str] = None) -> None:
        """Create a new agent or fork an existing one.

        Usage:
          nearai agent create  # Enters interactive mode
          nearai agent create --name <agent_name> --description <description>
          nearai agent create --fork <namespace/agent_name/version> [--name <new_agent_name>]

        Options:
          --name          Name of the new agent (optional).
          --description   Description of the new agent (optional).
          --fork          Fork an existing agent specified by namespace/agent_name/version.

        Examples
        --------
          nearai agent create   # Enters interactive mode
          nearai agent create --name my_agent --description "My new agent"
          nearai agent create --fork agentic.near/summary/0.0.3 --name new_summary_agent

        """
        # Check if the user is authenticated
        if CONFIG.auth is None or CONFIG.auth.namespace is None:
            print("Please login with `nearai login` before creating an agent.")
            return

        namespace = CONFIG.auth.namespace

        # Import the agent creator functions
        from nearai.agent_creator import create_new_agent, fork_agent

        if fork:
            # Fork an existing agent
            fork_agent(fork, namespace, name)
        else:
            # Create a new agent from scratch
<<<<<<< HEAD
            self._create_new_agent(namespace, name, description)

    def _create_new_agent(self, namespace: str, name: Optional[str], description: Optional[str]) -> None:
        """Create a new agent from scratch."""
        # If no name/description provided, use interactive prompts
        init_instructions = ""
        if name is None and description is None:
            _, name, description, init_instructions = self._prompt_agent_details()

        # Set the agent path
        registry_folder = get_registry_folder()
        if registry_folder is None:
            raise ValueError("Registry folder path cannot be None")

        # Narrow the type of namespace & name from Optional[str] to str
        namespace_str: str = namespace if namespace is not None else ""
        if namespace_str == "":
            raise ValueError("Namespace cannot be None or empty")

        name_str: str = name if name is not None else ""
        if name_str == "":
            raise ValueError("Name cannot be None or empty")

        agent_path = registry_folder / namespace_str / name_str / "0.0.1"
        agent_path.mkdir(parents=True, exist_ok=True)

        metadata: Dict[str, Any] = {
            "name": name_str,
            "version": "0.0.1",
            "description": description or "",
            "category": "agent",
            "tags": [],
            "details": {
                "agent": {
                    "defaults": {
                        "model": DEFAULT_MODEL,
                        "model_provider": DEFAULT_PROVIDER,
                        "model_temperature": DEFAULT_MODEL_TEMPERATURE,
                        "model_max_tokens": DEFAULT_MODEL_MAX_TOKENS,
                    }
                }
            },
            "show_entry": True,
        }

        metadata_path = agent_path / "metadata.json"
        with open(metadata_path, "w") as f:
            json.dump(metadata, f, indent=2)

        # Create a default agent.py with the provided initial
        agent_py_content = f"""from nearai.agents.environment import Environment


def run(env: Environment):
    # Your agent code here
    prompt = {{"role": "system", "content": "{init_instructions}"}}
    result = env.completion([prompt] + env.list_messages())
    env.add_reply(result)
    env.request_user_input()

run(env)

"""
        agent_py_path = agent_path / "agent.py"
        with open(agent_py_path, "w") as f:
            f.write(agent_py_content)

        # Create success message
        console = Console()
        success_title = Text(" 🎉 SUCCESS!", style="bold green")
        path_text = Text.assemble(("\n  • New AI Agent created at: ", "bold green"), (f"{agent_path}", "bold"))

        files_panel = Panel(
            Text.assemble(
                ("Edit agent code here:\n\n", "yellow"),
                (f"📄 - {agent_path}/agent.py\n", "bold blue"),
                (f"📄 - {agent_path}/metadata.json", "bold blue"),
            ),
            title="Agent Files",
            border_style="yellow",
        )

        commands_panel = Panel(
            Text.assemble(
                ("Run this agent locally:\n", "light_green"),
                (f"  nearai agent interactive {agent_path} --local\n\n", "bold"),
                ("Upload this agent to NEAR AI's public registry:\n", "light_green"),
                (f"  nearai registry upload {agent_path}\n\n", "bold"),
                ("Run ANY agent from your local registry:\n", "light_green"),
                ("  nearai agent interactive --local", "bold"),
            ),
            title="Useful Commands",
            border_style="green",
        )

        console.print("\n")
        console.print(success_title)
        console.print(path_text)
        console.print("\n")
        console.print(files_panel)
        console.print("\n")
        console.print(commands_panel)
        console.print("\n")

    def _fork_agent(self, fork: str, namespace: str, new_name: Optional[str]) -> None:
        """Fork an existing agent."""
        import shutil

        # Parse the fork parameter
        try:
            entry_location = parse_location(fork)
            fork_namespace = entry_location.namespace
            fork_name = entry_location.name
            fork_version = entry_location.version
        except ValueError:
            print("Invalid fork parameter format. Expected format: <namespace>/<agent-name>/<version>")
            return

        # Download the agent from the registry
        agent_location = f"{fork_namespace}/{fork_name}/{fork_version}"
        print(f"Downloading agent '{agent_location}'...")
        registry.download(agent_location, force=False, show_progress=True)
        source_path = get_registry_folder() / fork_namespace / fork_name / fork_version

        # Prompt for the new agent name if not provided
        if not new_name:
            new_name = input("Enter the new agent name: ").strip()
            if not new_name:
                print("Agent name cannot be empty.")
                return

            # confirm pattern is ok
            identifier_pattern = re.compile(r"^[a-zA-Z0-9_\-.]+$")
            if identifier_pattern.match(new_name) is None:
                print("Invalid Name, please choose something different")
                return

        # Set the destination path
        dest_path = get_registry_folder() / namespace / new_name / "0.0.1"

        # Copy the agent files
        shutil.copytree(source_path, dest_path)

        # Update metadata.json
        metadata_path = dest_path / "metadata.json"
        with open(metadata_path, "r") as file:
            metadata = json.load(file)

        metadata["name"] = new_name
        metadata["version"] = "0.0.1"

        with open(metadata_path, "w") as file:
            json.dump(metadata, file, indent=2)

        print(f"\nForked agent '{agent_location}' to '{dest_path}'")
        print(f"Agent '{new_name}' created at '{dest_path}' with updated metadata.")
        print("\nUseful commands:")
        print(f"  > nearai agent interactive {new_name} --local")
        print(f"  > nearai registry upload {dest_path}")

    def _prompt_agent_details(self) -> Tuple[str, str, str, str]:
        console = Console()

        # Get namespace from CONFIG, with null check
        if CONFIG.auth is None:
            raise ValueError("Not logged in. Please run 'nearai login' first.")
        namespace = CONFIG.auth.namespace

        # Welcome message
        console.print(NEAR_AI_BANNER)
        welcome_panel = Panel(
            Text.assemble(
                ("Let's create a new agent! 🦾 \n", "bold green"),
                ("We'll need some basic information to get started.", "dim"),
            ),
            title="Agent Creator",
            border_style="green",
        )
        console.print(welcome_panel)
        console.print("\n")

        # Name prompt with explanation
        name_info = Panel(
            Text.assemble(
                ("Choose a unique name for your agent using only:\n\n", ""),
                ("• letters\n", "dim"),
                ("• numbers\n", "dim"),
                ("• dots (.)\n", "dim"),
                ("• hyphens (-)\n", "dim"),
                ("• underscores (_)\n\n", "dim"),
                ("Examples: 'code-reviewer', 'data.analyzer', 'text_summarizer'", "green"),
            ),
            title="Agent Name Rules",
            border_style="blue",
        )
        console.print(name_info)

        while True:
            name = Prompt.ask("[bold blue]Enter agent name").strip()
            # Validate name format
            if not re.match(r"^[a-zA-Z0-9][a-zA-Z0-9._-]*$", name):
                console.print(
                    "[red]❌ Invalid name format. Please use only letters, numbers, dots, hyphens, or underscores."
                )
                continue
            if " " in name:
                console.print("[red]❌ Spaces are not allowed. Use dots, hyphens, or underscores instead.")
                continue
            break

        console.print("\n")

        # Description prompt
        description_info = Panel(
            "Describe what your agent will do in a few words...", title="Description Info", border_style="blue"
        )
        console.print(description_info)
        description = Prompt.ask("[bold blue]Enter description")

        console.print("\n")

        # Initial instructions prompt
        init_instructions_info = Panel(
            Text.assemble(
                ("Provide initial instructions for your AI agent...\n\n", ""),
                ("This will be used as the system message to guide the agent's behavior.\n", "dim"),
                ("You can edit these instructions later in the `agent.py` file.\n\n", "dim"),
                (
                    "Example: You are a helpful humorous assistant. Use puns or jokes to make the user smile.",
                    "green",
                ),
            ),
            title="Instructions",
            border_style="blue",
        )
        console.print(init_instructions_info)
        init_instructions = Prompt.ask("[bold blue]Enter instructions")

        # Confirmation
        console.print("\n")
        summary_panel = Panel(
            Text.assemble(
                ("Summary of your new agent:\n\n", "bold"),
                ("Namespace/Account:    ", "dim"),
                (f"{namespace}\n", "green"),
                ("Agent Name:           ", "dim"),
                (f"{name}\n", "green"),
                ("Description:          ", "dim"),
                (f"{description}\n", "green"),
                ("Instructions:         ", "dim"),
                (f"{init_instructions}", "green"),
            ),
            title="📋 Review",
            border_style="green",
        )
        console.print(summary_panel)
        console.print("\n")

        if not Confirm.ask("[bold]Would you like to proceed?", default=True):
            console.print("[red]❌ Agent creation cancelled")
            sys.exit(0)
        return namespace, name, description, init_instructions
=======
            create_new_agent(namespace, name, description)
>>>>>>> 598d7a94


class VllmCli:
    def run(self, *args: Any, **kwargs: Any) -> None:  # noqa: D102
        original_argv = sys.argv.copy()
        sys.argv = [
            sys.argv[0],
        ]
        for key, value in kwargs.items():
            sys.argv.extend([f"--{key.replace('_', '-')}", str(value)])
        print(sys.argv)

        try:
            runpy.run_module("vllm.entrypoints.openai.api_server", run_name="__main__", alter_sys=True)
        finally:
            sys.argv = original_argv


class HubCLI:
    def chat(self, **kwargs):
        """Chat with model from NEAR AI hub.

        Args:
        ----
            query (str): User's query to model
            endpoint (str): NEAR AI HUB's url
            model (str): Name of a model
            provider (str): Name of a provider
            info (bool): Display system info
            kwargs (Dict[str, Any]): All cli keyword arguments

        """
        from nearai.hub import Hub

        hub = Hub(CONFIG)
        hub.chat(kwargs)


class LogoutCLI:
    def __call__(self, **kwargs):
        """Clear NEAR account auth data."""
        from nearai.config import load_config_file, save_config_file

        config = load_config_file()
        if not config.get("auth") or not config["auth"].get("account_id"):
            print("Auth data does not exist.")
        else:
            config.pop("auth", None)
            save_config_file(config)
            print("Auth data removed")


class LoginCLI:
    def __call__(self, **kwargs):
        """Login with NEAR Mainnet account.

        Args:
        ----
            remote (bool): Remote login allows signing message with NEAR Account on a remote machine
            auth_url (str): Url to the auth portal
            accountId (str): AccountId in .near-credentials folder to signMessage
            privateKey (str): Private Key to sign a message
            kwargs (Dict[str, Any]): All cli keyword arguments

        """
        from nearai.login import generate_and_save_signature, login_with_file_credentials, login_with_near_auth

        remote = kwargs.get("remote", False)
        account_id = kwargs.get("accountId", None)
        private_key = kwargs.get("privateKey", None)

        if not remote and account_id and private_key:
            generate_and_save_signature(account_id, private_key)
        elif not remote and account_id:
            login_with_file_credentials(account_id)
        else:
            auth_url = kwargs.get("auth_url", "https://auth.near.ai")
            login_with_near_auth(remote, auth_url)

    def status(self):
        """Load NEAR account authorization data."""
        from nearai.login import print_login_status

        print_login_status()

    def save(self, **kwargs):
        """Save NEAR account authorization data.

        Args:
        ----
            accountId (str): Near Account
            signature (str): Signature
            publicKey (str): Public Key used to sign
            callbackUrl (str): Callback Url
            nonce (str): nonce
            kwargs (Dict[str, Any]): All cli keyword arguments

        """
        from nearai.login import update_auth_config

        account_id = kwargs.get("accountId")
        signature = kwargs.get("signature")
        public_key = kwargs.get("publicKey")
        callback_url = kwargs.get("callbackUrl")
        nonce = kwargs.get("nonce")

        if account_id and signature and public_key and callback_url and nonce:
            update_auth_config(account_id, signature, public_key, callback_url, nonce)
        else:
            print("Missing data")


class PermissionCli:
    def __init__(self) -> None:  # noqa: D107
        self.client = PermissionsApi()

    def grant(self, account_id: str, permission: str):
        """Grant permission to an account."""
        self.client.grant_permission_v1_permissions_grant_permission_post(account_id, permission)

    def revoke(self, account_id: str, permission: str = ""):
        """Revoke permission from an account. If permission is empty all permissions are revoked."""
        self.client.revoke_permission_v1_permissions_revoke_permission_post(account_id, permission)


class CLI:
    def __init__(self) -> None:  # noqa: D107
        self.registry = RegistryCli()
        self.login = LoginCLI()
        self.logout = LogoutCLI()
        self.hub = HubCLI()
        self.log = LogCLI()

        self.config = ConfigCli()
        self.benchmark = BenchmarkCli()
        self.evaluation = EvaluationCli()
        self.agent = AgentCli()
        self.finetune = FinetuneCli()
        self.tensorboard = TensorboardCli()
        self.vllm = VllmCli()
        self.permission = PermissionCli()

    def submit(self, path: Optional[str] = None, worker_kind: str = WorkerKind.GPU_8_A100.value):
        """Submit a task to be executed by a worker."""
        if path is None:
            path = os.getcwd()

        worker_kind_t = WorkerKind(worker_kind)

        location = self.registry.upload(path)

        delegation_api = DelegationApi()
        delegation_api.delegate_v1_delegation_delegate_post(
            delegate_account_id=CONFIG.scheduler_account_id,
            expires_at=datetime.now() + timedelta(days=1),
        )

        try:
            client = JobsApi()
            client.add_job_v1_jobs_add_job_post(
                worker_kind_t,
                BodyAddJobV1JobsAddJobPost(entry_location=location),
            )
        except Exception as e:
            print("Error: ", e)
            delegation_api.revoke_delegation_v1_delegation_revoke_delegation_post(
                delegate_account_id=CONFIG.scheduler_account_id,
            )

    def location(self) -> None:  # noqa: D102
        """Show location where nearai is installed."""
        from nearai import cli_path

        print(cli_path())

    def version(self):
        """Show nearai version."""
        print(importlib.metadata.version("nearai"))

    def task(self, *args, **kwargs):
        """CLI command for running a single task."""
        self.agent.task_cli(*args, **kwargs)


def check_update():
    """Check if there is a new version of nearai CLI available."""
    try:
        api = DefaultApi()
        latest = api.version_v1_version_get()
        current = importlib.metadata.version("nearai")

        if latest != current:
            print(f"New version of nearai CLI available: {latest}. Current version: {current}")
            print("Run `pip install --upgrade nearai` to update.")

    except Exception as _:
        pass


def assert_user_auth() -> None:
    """Ensure the user is authenticated."""
    if CONFIG.auth is None:
        print("Please login with `nearai login` first")
        exit(1)


def main() -> None:
    check_update()
    fire.Fire(CLI)<|MERGE_RESOLUTION|>--- conflicted
+++ resolved
@@ -729,272 +729,7 @@
             fork_agent(fork, namespace, name)
         else:
             # Create a new agent from scratch
-<<<<<<< HEAD
-            self._create_new_agent(namespace, name, description)
-
-    def _create_new_agent(self, namespace: str, name: Optional[str], description: Optional[str]) -> None:
-        """Create a new agent from scratch."""
-        # If no name/description provided, use interactive prompts
-        init_instructions = ""
-        if name is None and description is None:
-            _, name, description, init_instructions = self._prompt_agent_details()
-
-        # Set the agent path
-        registry_folder = get_registry_folder()
-        if registry_folder is None:
-            raise ValueError("Registry folder path cannot be None")
-
-        # Narrow the type of namespace & name from Optional[str] to str
-        namespace_str: str = namespace if namespace is not None else ""
-        if namespace_str == "":
-            raise ValueError("Namespace cannot be None or empty")
-
-        name_str: str = name if name is not None else ""
-        if name_str == "":
-            raise ValueError("Name cannot be None or empty")
-
-        agent_path = registry_folder / namespace_str / name_str / "0.0.1"
-        agent_path.mkdir(parents=True, exist_ok=True)
-
-        metadata: Dict[str, Any] = {
-            "name": name_str,
-            "version": "0.0.1",
-            "description": description or "",
-            "category": "agent",
-            "tags": [],
-            "details": {
-                "agent": {
-                    "defaults": {
-                        "model": DEFAULT_MODEL,
-                        "model_provider": DEFAULT_PROVIDER,
-                        "model_temperature": DEFAULT_MODEL_TEMPERATURE,
-                        "model_max_tokens": DEFAULT_MODEL_MAX_TOKENS,
-                    }
-                }
-            },
-            "show_entry": True,
-        }
-
-        metadata_path = agent_path / "metadata.json"
-        with open(metadata_path, "w") as f:
-            json.dump(metadata, f, indent=2)
-
-        # Create a default agent.py with the provided initial
-        agent_py_content = f"""from nearai.agents.environment import Environment
-
-
-def run(env: Environment):
-    # Your agent code here
-    prompt = {{"role": "system", "content": "{init_instructions}"}}
-    result = env.completion([prompt] + env.list_messages())
-    env.add_reply(result)
-    env.request_user_input()
-
-run(env)
-
-"""
-        agent_py_path = agent_path / "agent.py"
-        with open(agent_py_path, "w") as f:
-            f.write(agent_py_content)
-
-        # Create success message
-        console = Console()
-        success_title = Text(" 🎉 SUCCESS!", style="bold green")
-        path_text = Text.assemble(("\n  • New AI Agent created at: ", "bold green"), (f"{agent_path}", "bold"))
-
-        files_panel = Panel(
-            Text.assemble(
-                ("Edit agent code here:\n\n", "yellow"),
-                (f"📄 - {agent_path}/agent.py\n", "bold blue"),
-                (f"📄 - {agent_path}/metadata.json", "bold blue"),
-            ),
-            title="Agent Files",
-            border_style="yellow",
-        )
-
-        commands_panel = Panel(
-            Text.assemble(
-                ("Run this agent locally:\n", "light_green"),
-                (f"  nearai agent interactive {agent_path} --local\n\n", "bold"),
-                ("Upload this agent to NEAR AI's public registry:\n", "light_green"),
-                (f"  nearai registry upload {agent_path}\n\n", "bold"),
-                ("Run ANY agent from your local registry:\n", "light_green"),
-                ("  nearai agent interactive --local", "bold"),
-            ),
-            title="Useful Commands",
-            border_style="green",
-        )
-
-        console.print("\n")
-        console.print(success_title)
-        console.print(path_text)
-        console.print("\n")
-        console.print(files_panel)
-        console.print("\n")
-        console.print(commands_panel)
-        console.print("\n")
-
-    def _fork_agent(self, fork: str, namespace: str, new_name: Optional[str]) -> None:
-        """Fork an existing agent."""
-        import shutil
-
-        # Parse the fork parameter
-        try:
-            entry_location = parse_location(fork)
-            fork_namespace = entry_location.namespace
-            fork_name = entry_location.name
-            fork_version = entry_location.version
-        except ValueError:
-            print("Invalid fork parameter format. Expected format: <namespace>/<agent-name>/<version>")
-            return
-
-        # Download the agent from the registry
-        agent_location = f"{fork_namespace}/{fork_name}/{fork_version}"
-        print(f"Downloading agent '{agent_location}'...")
-        registry.download(agent_location, force=False, show_progress=True)
-        source_path = get_registry_folder() / fork_namespace / fork_name / fork_version
-
-        # Prompt for the new agent name if not provided
-        if not new_name:
-            new_name = input("Enter the new agent name: ").strip()
-            if not new_name:
-                print("Agent name cannot be empty.")
-                return
-
-            # confirm pattern is ok
-            identifier_pattern = re.compile(r"^[a-zA-Z0-9_\-.]+$")
-            if identifier_pattern.match(new_name) is None:
-                print("Invalid Name, please choose something different")
-                return
-
-        # Set the destination path
-        dest_path = get_registry_folder() / namespace / new_name / "0.0.1"
-
-        # Copy the agent files
-        shutil.copytree(source_path, dest_path)
-
-        # Update metadata.json
-        metadata_path = dest_path / "metadata.json"
-        with open(metadata_path, "r") as file:
-            metadata = json.load(file)
-
-        metadata["name"] = new_name
-        metadata["version"] = "0.0.1"
-
-        with open(metadata_path, "w") as file:
-            json.dump(metadata, file, indent=2)
-
-        print(f"\nForked agent '{agent_location}' to '{dest_path}'")
-        print(f"Agent '{new_name}' created at '{dest_path}' with updated metadata.")
-        print("\nUseful commands:")
-        print(f"  > nearai agent interactive {new_name} --local")
-        print(f"  > nearai registry upload {dest_path}")
-
-    def _prompt_agent_details(self) -> Tuple[str, str, str, str]:
-        console = Console()
-
-        # Get namespace from CONFIG, with null check
-        if CONFIG.auth is None:
-            raise ValueError("Not logged in. Please run 'nearai login' first.")
-        namespace = CONFIG.auth.namespace
-
-        # Welcome message
-        console.print(NEAR_AI_BANNER)
-        welcome_panel = Panel(
-            Text.assemble(
-                ("Let's create a new agent! 🦾 \n", "bold green"),
-                ("We'll need some basic information to get started.", "dim"),
-            ),
-            title="Agent Creator",
-            border_style="green",
-        )
-        console.print(welcome_panel)
-        console.print("\n")
-
-        # Name prompt with explanation
-        name_info = Panel(
-            Text.assemble(
-                ("Choose a unique name for your agent using only:\n\n", ""),
-                ("• letters\n", "dim"),
-                ("• numbers\n", "dim"),
-                ("• dots (.)\n", "dim"),
-                ("• hyphens (-)\n", "dim"),
-                ("• underscores (_)\n\n", "dim"),
-                ("Examples: 'code-reviewer', 'data.analyzer', 'text_summarizer'", "green"),
-            ),
-            title="Agent Name Rules",
-            border_style="blue",
-        )
-        console.print(name_info)
-
-        while True:
-            name = Prompt.ask("[bold blue]Enter agent name").strip()
-            # Validate name format
-            if not re.match(r"^[a-zA-Z0-9][a-zA-Z0-9._-]*$", name):
-                console.print(
-                    "[red]❌ Invalid name format. Please use only letters, numbers, dots, hyphens, or underscores."
-                )
-                continue
-            if " " in name:
-                console.print("[red]❌ Spaces are not allowed. Use dots, hyphens, or underscores instead.")
-                continue
-            break
-
-        console.print("\n")
-
-        # Description prompt
-        description_info = Panel(
-            "Describe what your agent will do in a few words...", title="Description Info", border_style="blue"
-        )
-        console.print(description_info)
-        description = Prompt.ask("[bold blue]Enter description")
-
-        console.print("\n")
-
-        # Initial instructions prompt
-        init_instructions_info = Panel(
-            Text.assemble(
-                ("Provide initial instructions for your AI agent...\n\n", ""),
-                ("This will be used as the system message to guide the agent's behavior.\n", "dim"),
-                ("You can edit these instructions later in the `agent.py` file.\n\n", "dim"),
-                (
-                    "Example: You are a helpful humorous assistant. Use puns or jokes to make the user smile.",
-                    "green",
-                ),
-            ),
-            title="Instructions",
-            border_style="blue",
-        )
-        console.print(init_instructions_info)
-        init_instructions = Prompt.ask("[bold blue]Enter instructions")
-
-        # Confirmation
-        console.print("\n")
-        summary_panel = Panel(
-            Text.assemble(
-                ("Summary of your new agent:\n\n", "bold"),
-                ("Namespace/Account:    ", "dim"),
-                (f"{namespace}\n", "green"),
-                ("Agent Name:           ", "dim"),
-                (f"{name}\n", "green"),
-                ("Description:          ", "dim"),
-                (f"{description}\n", "green"),
-                ("Instructions:         ", "dim"),
-                (f"{init_instructions}", "green"),
-            ),
-            title="📋 Review",
-            border_style="green",
-        )
-        console.print(summary_panel)
-        console.print("\n")
-
-        if not Confirm.ask("[bold]Would you like to proceed?", default=True):
-            console.print("[red]❌ Agent creation cancelled")
-            sys.exit(0)
-        return namespace, name, description, init_instructions
-=======
             create_new_agent(namespace, name, description)
->>>>>>> 598d7a94
 
 
 class VllmCli:
