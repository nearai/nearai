import importlib.metadata
import json
import os
import re
import runpy
import shutil
import sys
from collections import OrderedDict
from dataclasses import asdict
from datetime import datetime, timedelta
from pathlib import Path
from textwrap import fill
from typing import Any, Dict, List, Optional, Union

import fire
from openai.types.beta.threads.message import Attachment
from rich.console import Console
from rich.panel import Panel
from rich.prompt import Prompt
from rich.text import Text
from tabulate import tabulate

from nearai.agents.local_runner import LocalRunner
<<<<<<< HEAD
from nearai.cli_helpers import (
    check_version_exists,
    display_agents_in_columns,
    increment_version,
    increment_version_by_type,
    load_and_validate_metadata,
    validate_version,
)
=======
from nearai.cli_helpers import display_agents_in_columns, has_pending_input
>>>>>>> df9b4674
from nearai.config import (
    CONFIG,
    get_hub_client,
    update_config,
)
from nearai.finetune import FinetuneCli
from nearai.lib import parse_location, parse_tags
from nearai.log import LogCLI
from nearai.openapi_client import EntryLocation
from nearai.openapi_client.api.benchmark_api import BenchmarkApi
from nearai.openapi_client.api.default_api import DefaultApi
from nearai.openapi_client.api.delegation_api import DelegationApi
from nearai.openapi_client.api.evaluation_api import EvaluationApi
from nearai.openapi_client.api.jobs_api import JobsApi, WorkerKind
from nearai.openapi_client.api.permissions_api import PermissionsApi
from nearai.openapi_client.models.body_add_job_v1_jobs_add_job_post import BodyAddJobV1JobsAddJobPost
from nearai.registry import get_agent_id, get_metadata, get_registry_folder, registry, resolve_local_path
from nearai.shared.client_config import (
    DEFAULT_MODEL,
    DEFAULT_MODEL_MAX_TOKENS,
    DEFAULT_MODEL_TEMPERATURE,
    DEFAULT_NAMESPACE,
    DEFAULT_PROVIDER,
)
from nearai.shared.client_config import (
    IDENTIFIER_PATTERN as PATTERN,
)
from nearai.shared.naming import NamespacedName, create_registry_name
from nearai.shared.provider_models import ProviderModels, get_provider_namespaced_model
from nearai.tensorboard_feed import TensorboardCli


class RegistryCli:
    def info(self, entry: str) -> None:
        """Show information about an item."""
        entry_location = parse_location(entry)
        metadata = registry.info(entry_location)

        if metadata is None:
            print(f"Entry {entry} not found.")
            return

        print(metadata.model_dump_json(indent=2))
        if metadata.category == "model":
            available_provider_matches = ProviderModels(CONFIG.get_client_config()).available_provider_matches(
                NamespacedName(name=metadata.name, namespace=entry_location.namespace)
            )
            if len(available_provider_matches) > 0:
                header = ["provider", "name"]

                table = []
                for provider, name in available_provider_matches.items():
                    table.append(
                        [
                            fill(provider),
                            fill(name),
                        ]
                    )
                print(tabulate(table, headers=header, tablefmt="simple_grid"))

    def metadata_template(self, local_path: str = ".", category: str = "", description: str = ""):
        """Create a metadata template."""
        path = resolve_local_path(Path(local_path))
        metadata_path = path / "metadata.json"

        version = path.name
        # Validate version format
        is_valid, error = validate_version(version)
        if not is_valid:
            print(error)
            return

        name = path.parent.name
        assert not re.match(PATTERN, name), f"Invalid agent name: {name}"
        assert " " not in name

        with open(metadata_path, "w") as f:
            metadata: Dict[str, Any] = {
                "name": name,
                "version": version,
                "description": description,
                "category": category,
                "tags": [],
                "details": {},
                "show_entry": True,
            }

            if category == "agent":
                metadata["details"]["agent"] = {}
                metadata["details"]["agent"]["welcome"] = {
                    "title": name,
                    "description": description,
                }
                metadata["details"]["agent"]["defaults"] = {
                    "model": DEFAULT_MODEL,
                    "model_provider": DEFAULT_PROVIDER,
                    "model_temperature": DEFAULT_MODEL_TEMPERATURE,
                    "model_max_tokens": DEFAULT_MODEL_MAX_TOKENS,
                    "max_iterations": 1,
                }
                metadata["details"]["agent"]["framework"] = "minimal"

            json.dump(metadata, f, indent=2)

    def list(
        self,
        namespace: str = "",
        category: str = "",
        tags: str = "",
        total: int = 32,
        offset: int = 0,
        show_all: bool = False,
        show_latest_version: bool = True,
        star: str = "",
    ) -> None:
        """List available items."""
        # Make sure tags is a comma-separated list of tags
        tags_l = parse_tags(tags)
        tags = ",".join(tags_l)

        entries = registry.list(
            namespace=namespace,
            category=category,
            tags=tags,
            total=total + 1,
            offset=offset,
            show_all=show_all,
            show_latest_version=show_latest_version,
            starred_by=star,
        )

        more_rows = len(entries) > total
        entries = entries[:total]

        header = ["entry", "category", "description", "tags"]

        table = []
        for entry in entries:
            table.append(
                [
                    fill(f"{entry.namespace}/{entry.name}/{entry.version}"),
                    fill(entry.category, 20),
                    fill(entry.description, 50),
                    fill(", ".join(entry.tags), 20),
                ]
            )

        if more_rows:
            table.append(["...", "...", "...", "..."])

        print(tabulate(table, headers=header, tablefmt="simple_grid"))

        if category == "model" and len(entries) < total and namespace == "" and tags == "" and star == "":
            unregistered_common_provider_models = ProviderModels(
                CONFIG.get_client_config()
            ).get_unregistered_common_provider_models(registry.dict_models())
            if len(unregistered_common_provider_models):
                print(
                    f"There are unregistered common provider models: {unregistered_common_provider_models}. Run 'nearai registry upload-unregistered-common-provider-models' to update registry."  # noqa: E501
                )

    def update(self, local_path: str = ".", increment_type: str = "patch") -> None:
        """Update the version in metadata.json file.

        Args:
        ----
            local_path: Path to the directory containing the entry to update
            increment_type: Type of version increment: 'patch', 'minor', or 'major'

        """
        if CONFIG.auth is None:
            print("Please login with `nearai login`")
            return

        path = resolve_local_path(Path(local_path))
        metadata_path = path / "metadata.json"

        # Load and validate metadata
        metadata, error = load_and_validate_metadata(metadata_path)
        if error:
            console = Console()
            error_panel = Panel(
                Text(error, style="bold red"), title="Metadata Error", border_style="red", padding=(1, 2)
            )
            console.print(error_panel)
            return

        # At this point, metadata is guaranteed to be not None
        assert metadata is not None, "Metadata should not be None if error is None"

        # Get current version
        current_version = metadata["version"]

        # Increment version based on increment_type
        try:
            new_version = increment_version_by_type(current_version, increment_type)
            # Validate new version format
            is_valid, error = validate_version(new_version)
            if not is_valid:
                console = Console()
                error_panel = Panel(
                    Text(error or "Unknown error", style="bold red"),
                    title="Version Error",
                    border_style="red",
                    padding=(1, 2),
                )
                console.print(error_panel)
                return
        except ValueError as e:
            console = Console()
            error_panel = Panel(
                Text.assemble(
                    (f"{str(e)}\n\n", "bold red"),
                    ("Valid increment types are:", "yellow"),
                    ("\n• 'patch' - increment patch version (0.0.1 → 0.0.2)", "dim"),
                    ("\n• 'minor' - increment minor version (0.0.1 → 0.1.0)", "dim"),
                    ("\n• 'major' - increment major version (0.0.1 → 1.0.0)", "dim"),
                ),
                title="Version Error",
                border_style="red",
                padding=(1, 2),
            )
            console.print(error_panel)
            return

        # Update metadata.json with new version
        metadata["version"] = new_version
        try:
            with open(metadata_path, "w") as f:
                json.dump(metadata, f, indent=2)

            # Enhanced version update message
            console = Console()
            update_panel = Panel(
                Text.assemble(
                    ("Entry: ", "dim"),
                    (f"{metadata['name']}\n\n", "cyan bold"),
                    ("Update Type: ", "dim"),
                    (f"{increment_type}\n", "yellow"),
                    ("Previous version: ", "dim"),
                    (f"{current_version}\n", "yellow"),
                    ("New version:     ", "dim"),
                    (f"{new_version}", "green bold"),
                ),
                title="Version Updated",
                border_style="green",
                padding=(1, 2),
            )
            console.print(update_panel)
        except Exception as e:
            console = Console()
            error_panel = Panel(
                Text(f"Error updating metadata.json: {str(e)}", style="bold red"),
                title="Update Error",
                border_style="red",
                padding=(1, 2),
            )
            console.print(error_panel)
            return

    def upload_unregistered_common_provider_models(self, dry_run: bool = True) -> None:
        """Creates new registry items for unregistered common provider models."""
        provider_matches_list = ProviderModels(CONFIG.get_client_config()).get_unregistered_common_provider_models(
            registry.dict_models()
        )
        if len(provider_matches_list) == 0:
            print("No new models to upload.")
            return

        print("Going to create new registry items:")
        header = ["entry", "description"]
        table = []
        paths = []
        for provider_matches in provider_matches_list:
            provider_model = provider_matches.get(DEFAULT_PROVIDER) or next(iter(provider_matches.values()))
            _, model = get_provider_namespaced_model(provider_model)
            assert model.namespace == ""
            model.name = create_registry_name(model.name)
            model.namespace = DEFAULT_NAMESPACE
            version = "1.0.0"
            description = " & ".join(provider_matches.values())
            table.append(
                [
                    fill(f"{model.namespace}/{model.name}/{version}"),
                    fill(description, 50),
                ]
            )

            path = get_registry_folder() / model.namespace / model.name / version
            path.mkdir(parents=True, exist_ok=True)
            paths.append(path)
            metadata_path = path / "metadata.json"
            with open(metadata_path, "w") as f:
                metadata: Dict[str, Any] = {
                    "name": model.name,
                    "version": version,
                    "description": description,
                    "category": "model",
                    "tags": [],
                    "details": {},
                    "show_entry": True,
                }
                json.dump(metadata, f, indent=2)

        print(tabulate(table, headers=header, tablefmt="simple_grid"))
        if dry_run:
            print("Please verify, then repeat the command with --dry_run=False")
        else:
            for path in paths:
                self.upload(str(path))

    def upload(self, local_path: str = ".", auto_increment: bool = False) -> Optional[EntryLocation]:
        """Upload item to the registry.

        Args:
        ----
            local_path: Path to the directory containing the agent to upload
            auto_increment: If True, automatically increment version if it already exists

        Returns:
        -------
            EntryLocation if upload was successful, None otherwise

        """
        path = resolve_local_path(Path(local_path))
        metadata_path = path / "metadata.json"

        # Load and validate metadata
        metadata, error = load_and_validate_metadata(metadata_path)
        if error:
            print(error)
            return None

        # At this point, metadata is guaranteed to be not None
        assert metadata is not None, "Metadata should not be None if error is None"

        name = metadata["name"]
        version = metadata["version"]

        # Get namespace from auth
        if CONFIG.auth is None or CONFIG.auth.namespace is None:
            print("Please login with `nearai login` before uploading")
            return None

        namespace = CONFIG.auth.namespace

        # Try to upload, handle version conflict
        max_attempts = 5  # Prevent infinite loops
        attempts = 0

        while attempts < max_attempts:
            attempts += 1

            # Check if this version already exists
            exists, error = check_version_exists(namespace, name, version)
            if error:
                print(error)
                return None

            if exists:
                if auto_increment:
                    old_version = version
                    version = increment_version(version)

                    # Enhanced version update message
                    console = Console()
                    update_panel = Panel(
                        Text.assemble(
                            ("Version Update\n\n", "bold"),
                            ("Previous version: ", "dim"),
                            (f"{old_version}\n", "yellow"),
                            ("New version:     ", "dim"),
                            (f"{version}", "green bold"),
                        ),
                        title="Auto-Increment",
                        border_style="green",
                        padding=(1, 2),
                    )
                    console.print(update_panel)

                    # Update metadata.json with new version
                    metadata["version"] = version
                    with open(metadata_path, "w") as f:
                        json.dump(metadata, f, indent=2)

                    console.print(f"[dim]Updated [bold]{metadata_path}[/bold] with new version[/dim]")
                    continue  # Try again with new version
                else:
                    console = Console()
                    error_panel = Panel(
                        Text.assemble(
                            (f"Version {version} already exists in the registry.\n\n", "bold red"),
                            ("To upload a new version:\n", "yellow"),
                            (f"1. Edit {metadata_path}\n", "dim"),
                            ('2. Update the "version" field (e.g., increment from "0.0.1" to "0.0.2")\n', "dim"),
                            ("3. Try uploading again\n\n", "dim"),
                            ("Or use the following commands:\n", "yellow"),
                            ("  nearai agent update            # Patch update (0.0.1 → 0.0.2)\n", "green"),
                            ("  nearai agent update --minor    # Minor update (0.0.1 → 0.1.0)\n", "green"),
                            ("  nearai agent update --major    # Major update (0.0.1 → 1.0.0)\n\n", "green"),
                            ("Or use --auto-increment to automatically increment the version", "cyan"),
                        ),
                        title="Version Conflict",
                        border_style="red",
                    )
                    console.print(error_panel)
                    return None

            # Version doesn't exist, proceed with upload
            print(f"Uploading version {version}...")
            return registry.upload(path, show_progress=True)

        # If we get here, we've exceeded max attempts
        print(f"Error: Exceeded maximum attempts ({max_attempts}) to find an available version")
        return None

    def download(self, entry_location: str, force: bool = False) -> None:
        """Download item."""
        registry.download(entry_location, force=force, show_progress=True)


class ConfigCli:
    def set(self, key: str, value: str, local: bool = False) -> None:
        """Add key-value pair to the config file."""
        update_config(key, value, local)

    def get(self, key: str) -> None:
        """Get value of a key in the config file."""
        print(CONFIG.get(key))

    def show(self) -> None:  # noqa: D102
        for key, value in asdict(CONFIG).items():
            print(f"{key}: {value}")


class BenchmarkCli:
    def __init__(self):
        """Initialize Benchmark API."""
        self.client = BenchmarkApi()

    def _get_or_create_benchmark(self, benchmark_name: str, solver_name: str, args: Dict[str, Any], force: bool) -> int:
        if CONFIG.auth is None:
            print("Please login with `nearai login`")
            exit(1)
        namespace = CONFIG.auth.namespace

        # Sort the args to have a consistent representation.
        solver_args = json.dumps(OrderedDict(sorted(args.items())))

        benchmark_id = self.client.get_benchmark_v1_benchmark_get_get(
            namespace=namespace,
            benchmark_name=benchmark_name,
            solver_name=solver_name,
            solver_args=solver_args,
        )

        if benchmark_id == -1 or force:
            benchmark_id = self.client.create_benchmark_v1_benchmark_create_get(
                benchmark_name=benchmark_name,
                solver_name=solver_name,
                solver_args=solver_args,
            )

        assert benchmark_id != -1
        return benchmark_id

    def run(
        self,
        dataset: str,
        solver_strategy: str,
        max_concurrent: int = 2,
        force: bool = False,
        subset: Optional[str] = None,
        check_compatibility: bool = True,
        record: bool = False,
        num_inference_retries: int = 10,
        **solver_args: Any,
    ) -> None:
        """Run benchmark on a dataset with a solver strategy.

        It will cache the results in the database and subsequent runs will pull the results from the cache.
        If force is set to True, it will run the benchmark again and update the cache.
        """
        from nearai.benchmark import BenchmarkExecutor, DatasetInfo
        from nearai.dataset import get_dataset, load_dataset
        from nearai.solvers import SolverScoringMethod, SolverStrategy, SolverStrategyRegistry

        CONFIG.num_inference_retries = num_inference_retries

        args = dict(solver_args)
        if subset is not None:
            args["subset"] = subset

        benchmark_id = self._get_or_create_benchmark(
            benchmark_name=dataset,
            solver_name=solver_strategy,
            args=args,
            force=force,
        )

        solver_strategy_class: Union[SolverStrategy, None] = SolverStrategyRegistry.get(solver_strategy, None)
        assert solver_strategy_class, (
            f"Solver strategy {solver_strategy} not found. Available strategies: {list(SolverStrategyRegistry.keys())}"
        )

        name = dataset
        if solver_strategy_class.scoring_method == SolverScoringMethod.Custom:
            dataset = str(get_dataset(dataset))
        else:
            dataset = load_dataset(dataset)

        solver_strategy_obj: SolverStrategy = solver_strategy_class(dataset_ref=dataset, **solver_args)  # type: ignore
        if check_compatibility:
            assert name in solver_strategy_obj.compatible_datasets() or any(
                map(lambda n: n in name, solver_strategy_obj.compatible_datasets())
            ), f"Solver strategy {solver_strategy} is not compatible with dataset {name}"

        dest_path = get_registry_folder() / name
        metadata_path = dest_path / "metadata.json"
        with open(metadata_path, "r") as file:
            metadata = json.load(file)

        be = BenchmarkExecutor(
            DatasetInfo(name, subset, dataset, metadata), solver_strategy_obj, benchmark_id=benchmark_id
        )

        cpu_count = os.cpu_count()
        max_concurrent = (cpu_count if cpu_count is not None else 1) if max_concurrent < 0 else max_concurrent
        be.run(max_concurrent=max_concurrent, record=record)

    def list(
        self,
        namespace: Optional[str] = None,
        benchmark: Optional[str] = None,
        solver: Optional[str] = None,
        args: Optional[str] = None,
        total: int = 32,
        offset: int = 0,
    ):
        """List all executed benchmarks."""
        result = self.client.list_benchmarks_v1_benchmark_list_get(
            namespace=namespace,
            benchmark_name=benchmark,
            solver_name=solver,
            solver_args=args,
            total=total,
            offset=offset,
        )

        header = ["id", "namespace", "benchmark", "solver", "args", "score", "solved", "total"]
        table = []
        for benchmark_output in result:
            score = 100 * benchmark_output.solved / benchmark_output.total
            table.append(
                [
                    fill(str(benchmark_output.id)),
                    fill(benchmark_output.namespace),
                    fill(benchmark_output.benchmark),
                    fill(benchmark_output.solver),
                    fill(benchmark_output.args),
                    fill(f"{score:.2f}%"),
                    fill(str(benchmark_output.solved)),
                    fill(str(benchmark_output.total)),
                ]
            )

        print(tabulate(table, headers=header, tablefmt="simple_grid"))


class EvaluationCli:
    def table(
        self,
        all_key_columns: bool = False,
        all_metrics: bool = False,
        num_columns: int = 6,
        metric_name_max_length: int = 30,
    ) -> None:
        """Prints table of evaluations."""
        from nearai.evaluation import print_evaluation_table

        api = EvaluationApi()
        table = api.table_v1_evaluation_table_get()

        print_evaluation_table(
            table.rows,
            table.columns,
            table.important_columns,
            all_key_columns,
            all_metrics,
            num_columns,
            metric_name_max_length,
        )

    def read_solutions(self, entry: str, status: Optional[bool] = None, verbose: bool = False) -> None:
        """Reads solutions.json from evaluation entry."""
        entry_path = registry.download(entry)
        solutions_file = entry_path / "solutions.json"

        if not solutions_file.exists():
            print(f"No solutions file found for entry: {entry}")
            return

        try:
            with open(solutions_file) as f:
                solutions = json.load(f)
        except json.JSONDecodeError:
            print(f"Error reading solutions file for entry: {entry}")
            return

        # Filter solutions if status is specified
        if status is not None:
            solutions = [s for s in solutions if s.get("status") == status]
        if not solutions:
            print("No solutions found matching criteria")
            return
        print(f"\nFound {len(solutions)} solutions{' with status=' + str(status) if status is not None else ''}")

        for i, solution in enumerate(solutions, 1):
            print("-" * 80)
            print(f"\nSolution {i}/{len(solutions)}:")
            datum = solution.get("datum")
            print(f"datum: {json.dumps(datum, indent=2, ensure_ascii=False)}")
            status = solution.get("status")
            print(f"status: {status}")
            info: dict = solution.get("info", {})
            if not verbose:
                info.pop("verbose")
            print(f"info: {json.dumps(info, indent=2, ensure_ascii=False)}")
            if i == 1:
                print("Enter to continue, type 'exit' to quit.")
            new_message = input("> ")
            if new_message.lower() == "exit":
                break


class AgentCli:
    def dev(self) -> int:
        """Run local UI for development of agents that have their own UI."""
        if not os.path.exists("hub/demo/.env"):
            shutil.copy("hub/demo/.env.example", "hub/demo/.env")

        ret_val = os.system("npm install --prefix hub/demo")
        if ret_val != 0:
            print("Node.js is required to run the development server.")
            print("Please install Node.js from https://nodejs.org/")
        ret_val = os.system("npm run dev --prefix hub/demo")
        return ret_val

    def inspect(self, path: str) -> None:
        """Inspect environment from given path."""
        import subprocess

        filename = Path(os.path.abspath(__file__)).parent / "streamlit_inspect.py"
        subprocess.call(["streamlit", "run", filename, "--", path])

    def interactive(
        self,
        agent: Optional[str] = None,
        thread_id: Optional[str] = None,
        tool_resources: Optional[Dict[str, Any]] = None,
        local: bool = False,
        verbose: bool = False,
        env_vars: Optional[Dict[str, Any]] = None,
    ) -> None:
        """Runs agent interactively.

        Args:
        ----
            agent: Optional path to the agent directory. If not provided, will show agent selection menu
            thread_id: Optional thread ID to continue an existing conversation
            tool_resources: Optional tool resources to pass to the agent
            local: Whether to run the agent locally (default: False)
            verbose: Whether to show detailed debug information during execution
            env_vars: Optional environment variables to pass to the agent

        """
        assert_user_auth()

        if agent is None:
            # List available agents in the registry folder
            registry_path = Path(get_registry_folder())
            if not registry_path.exists():
                print("Error: Registry folder not found. Please create an agent first.")
                return

            agents = []
            # Walk through registry to find agents
            for namespace in registry_path.iterdir():
                if namespace.is_dir():
                    for agent_name in namespace.iterdir():
                        if agent_name.is_dir():
                            for version in agent_name.iterdir():
                                if version.is_dir():
                                    agents.append(version)

            if not agents:
                print("No agents found. Please create an agent first with 'nearai agent create'")
                return

            # Sort agents by namespace then name
            agents = sorted(agents, key=lambda x: (x.parts[-3], x.parts[-2]))
            display_agents_in_columns(agents)

            while True:
                try:
                    choice = int(Prompt.ask("[blue bold]Select an agent (enter number)")) - 1
                    if 0 <= choice < len(agents):
                        agent = str(agents[choice])
                        break
                    print("Invalid selection. Please try again.")
                except ValueError:
                    print("Please enter a valid number.")
                except KeyboardInterrupt:
                    print("\nOperation cancelled.")
                    return

        # Convert agent path to Path object if it's a string
        agent_path = Path(agent)
        if local:
            agent_path = resolve_local_path(agent_path)

        agent_id = get_agent_id(agent_path, local)

        last_message_id = None
        print(f"\n=== Starting interactive session with agent: {agent_id} ===")
        print("")
        print("On Linux/macOS: To submit, press Ctrl+D at the beginning of a new line after your prompt")
        print("On Windows: Press Ctrl+Z followed by Enter")
        print("Type 'exit' to end the session")
        print("")

        metadata = get_metadata(agent_path, local)
        title = metadata.get("details", {}).get("agent", {}).get("welcome", {}).get("title")
        if title:
            print(title)
        description = metadata.get("details", {}).get("agent", {}).get("welcome", {}).get("description")
        if description:
            print(description)

        while True:
            first_line = input("> ")
            if first_line.lower() == "exit":
                break
            lines = [first_line]
            try:
                pending_input_on_prev_line = False
                while True:
                    pending_input_on_this_line = has_pending_input()
                    line = input("") if (pending_input_on_prev_line or pending_input_on_this_line) else input("> ")
                    lines.append(line)
                    pending_input_on_prev_line = pending_input_on_this_line
            except EOFError:
                print("")

            new_message = "\n".join(lines)

            last_message_id = self._task(
                agent=agent_id,
                task=new_message,
                thread_id=thread_id,
                tool_resources=tool_resources,
                last_message_id=last_message_id,
                local_path=agent_path if local else None,
                verbose=verbose,
                env_vars=env_vars,
            )

            # Update thread_id for the next iteration
            if thread_id is None:
                thread_id = self.last_thread_id

    def task(
        self,
        agent: str,
        task: str,
        thread_id: Optional[str] = None,
        tool_resources: Optional[Dict[str, Any]] = None,
        file_ids: Optional[List[str]] = None,
        local: bool = False,
        verbose: bool = False,
        env_vars: Optional[Dict[str, Any]] = None,
    ) -> None:
        """CLI wrapper for the _task method."""
        last_message_id = self._task(
            agent=agent,
            task=task,
            thread_id=thread_id,
            tool_resources=tool_resources,
            file_ids=file_ids,
            local_path=resolve_local_path(Path(agent)) if local else None,
            verbose=verbose,
            env_vars=env_vars,
        )
        if last_message_id:
            print(f"Task completed. Thread ID: {self.last_thread_id}")
            print(f"Last message ID: {last_message_id}")

    def _task(
        self,
        agent: str,
        task: str,
        thread_id: Optional[str] = None,
        tool_resources: Optional[Dict[str, Any]] = None,
        file_ids: Optional[List[str]] = None,
        last_message_id: Optional[str] = None,
        local_path: Optional[Path] = None,
        verbose: bool = False,
        env_vars: Optional[Dict[str, Any]] = None,
    ) -> Optional[str]:
        """Runs agent non-interactively with a single task."""
        assert_user_auth()

        hub_client = get_hub_client()
        if thread_id:
            thread = hub_client.beta.threads.retrieve(thread_id)
        else:
            thread = hub_client.beta.threads.create(
                tool_resources=tool_resources,
            )

        hub_client.beta.threads.messages.create(
            thread_id=thread.id,
            role="user",
            content=task,
            attachments=[Attachment(file_id=file_id) for file_id in file_ids] if file_ids else None,
        )

        if not local_path:
            hub_client.beta.threads.runs.create_and_poll(
                thread_id=thread.id,
                assistant_id=agent,
            )
        else:
            run = hub_client.beta.threads.runs.create(
                thread_id=thread.id,
                assistant_id=agent,
                extra_body={"delegate_execution": True},
            )
            params = {
                "api_url": CONFIG.api_url,
                "tool_resources": run.tools,
                "data_source": "local_files",
                "user_env_vars": env_vars,
                "agent_env_vars": {},
                "verbose": verbose,
            }
            auth = CONFIG.auth
            assert auth is not None
            LocalRunner(str(local_path), agent, thread.id, run.id, auth, params)

        # List new messages
        messages = hub_client.beta.threads.messages.list(thread_id=thread.id, after=last_message_id, order="asc")
        message_list = list(messages)
        if message_list:
            for msg in message_list:
                if msg.metadata and msg.metadata.get("message_type"):
                    continue
                if msg.role == "assistant":
                    print(f"Assistant: {msg.content[0].text.value}")
            last_message_id = message_list[-1].id
        else:
            print("No new messages")

        # Store the thread_id for potential use in interactive mode
        self.last_thread_id = thread.id

        return last_message_id

    def create(self, name: Optional[str] = None, description: Optional[str] = None, fork: Optional[str] = None) -> None:
        """Create a new agent or fork an existing one.

        Usage:
          nearai agent create  # Enters interactive mode
          nearai agent create --name <agent_name> --description <description>
          nearai agent create --fork <namespace/agent_name/version> [--name <new_agent_name>]

        Options:
          --name          Name of the new agent (optional).
          --description   Description of the new agent (optional).
          --fork          Fork an existing agent specified by namespace/agent_name/version.

        Examples
        --------
          nearai agent create   # Enters interactive mode
          nearai agent create --name my_agent --description "My new agent"
          nearai agent create --fork agentic.near/summary/0.0.3 --name new_summary_agent

        """
        # Check if the user is authenticated
        if CONFIG.auth is None or CONFIG.auth.namespace is None:
            print("Please login with `nearai login` before creating an agent.")
            return

        namespace = CONFIG.auth.namespace

        # Import the agent creator functions
        from nearai.agent_creator import create_new_agent, fork_agent

        if fork:
            # Fork an existing agent
            fork_agent(fork, namespace, name)
        else:
            # Create a new agent from scratch
            create_new_agent(namespace, name, description)

    def update(self, local_path: str = ".", minor: bool = False, major: bool = False) -> None:
        """Update the version in an agent's metadata.json file.

        Args:
        ----
            local_path: Path to the directory containing the agent to update
            minor: If True, increment the minor version (0.1.0 → 0.2.0)
            major: If True, increment the major version (0.1.0 → 1.0.0)

        """
        # Determine increment type based on flags
        if major:
            increment_type = "major"
        elif minor:
            increment_type = "minor"
        else:
            increment_type = "patch"  # Default

        from nearai.agent_creator import update_agent_version

        update_agent_version(local_path, increment_type)

    def upload(self, local_path: str = ".", auto_increment: bool = False) -> Optional[EntryLocation]:
        """Upload agent to the registry.

        This is an alias for 'nearai registry upload'.

        Args:
        ----
            local_path: Path to the directory containing the agent to upload
            auto_increment: If True, automatically increment version if it already exists

        Returns:
        -------
            EntryLocation if upload was successful, None otherwise

        """
        # Create an instance of RegistryCli and call its upload method
        registry_cli = RegistryCli()
        return registry_cli.upload(local_path, auto_increment)


class VllmCli:
    def run(self, *args: Any, **kwargs: Any) -> None:  # noqa: D102
        original_argv = sys.argv.copy()
        sys.argv = [
            sys.argv[0],
        ]
        for key, value in kwargs.items():
            sys.argv.extend([f"--{key.replace('_', '-')}", str(value)])
        print(sys.argv)

        try:
            runpy.run_module("vllm.entrypoints.openai.api_server", run_name="__main__", alter_sys=True)
        finally:
            sys.argv = original_argv


class HubCLI:
    def chat(self, **kwargs):
        """Chat with model from NEAR AI hub.

        Args:
        ----
            query (str): User's query to model
            endpoint (str): NEAR AI HUB's url
            model (str): Name of a model
            provider (str): Name of a provider
            info (bool): Display system info
            kwargs (Dict[str, Any]): All cli keyword arguments

        """
        from nearai.hub import Hub

        hub = Hub(CONFIG)
        hub.chat(kwargs)


class LogoutCLI:
    def __call__(self, **kwargs):
        """Clear NEAR account auth data."""
        from nearai.config import load_config_file, save_config_file

        config = load_config_file()
        if not config.get("auth") or not config["auth"].get("account_id"):
            print("Auth data does not exist.")
        else:
            config.pop("auth", None)
            save_config_file(config)
            print("Auth data removed")


class LoginCLI:
    def __call__(self, **kwargs):
        """Login with NEAR Mainnet account.

        Args:
        ----
            remote (bool): Remote login allows signing message with NEAR Account on a remote machine
            auth_url (str): Url to the auth portal
            accountId (str): AccountId in .near-credentials folder to signMessage
            privateKey (str): Private Key to sign a message
            kwargs (Dict[str, Any]): All cli keyword arguments

        """
        from nearai.login import generate_and_save_signature, login_with_file_credentials, login_with_near_auth

        remote = kwargs.get("remote", False)
        account_id = kwargs.get("accountId", None)
        private_key = kwargs.get("privateKey", None)

        if not remote and account_id and private_key:
            generate_and_save_signature(account_id, private_key)
        elif not remote and account_id:
            login_with_file_credentials(account_id)
        else:
            auth_url = kwargs.get("auth_url", "https://auth.near.ai")
            login_with_near_auth(remote, auth_url)

    def status(self):
        """Load NEAR account authorization data."""
        from nearai.login import print_login_status

        print_login_status()

    def save(self, **kwargs):
        """Save NEAR account authorization data.

        Args:
        ----
            accountId (str): Near Account
            signature (str): Signature
            publicKey (str): Public Key used to sign
            callbackUrl (str): Callback Url
            nonce (str): nonce
            kwargs (Dict[str, Any]): All cli keyword arguments

        """
        from nearai.login import update_auth_config

        account_id = kwargs.get("accountId")
        signature = kwargs.get("signature")
        public_key = kwargs.get("publicKey")
        callback_url = kwargs.get("callbackUrl")
        nonce = kwargs.get("nonce")

        if account_id and signature and public_key and callback_url and nonce:
            update_auth_config(account_id, signature, public_key, callback_url, nonce)
        else:
            print("Missing data")


class PermissionCli:
    def __init__(self) -> None:  # noqa: D107
        self.client = PermissionsApi()

    def grant(self, account_id: str, permission: str):
        """Grant permission to an account."""
        self.client.grant_permission_v1_permissions_grant_permission_post(account_id, permission)

    def revoke(self, account_id: str, permission: str = ""):
        """Revoke permission from an account. If permission is empty all permissions are revoked."""
        self.client.revoke_permission_v1_permissions_revoke_permission_post(account_id, permission)


class CLI:
    def __init__(self) -> None:  # noqa: D107
        self.registry = RegistryCli()
        self.login = LoginCLI()
        self.logout = LogoutCLI()
        self.hub = HubCLI()
        self.log = LogCLI()

        self.config = ConfigCli()
        self.benchmark = BenchmarkCli()
        self.evaluation = EvaluationCli()
        self.agent = AgentCli()
        self.finetune = FinetuneCli()
        self.tensorboard = TensorboardCli()
        self.vllm = VllmCli()
        self.permission = PermissionCli()

    def submit(self, path: Optional[str] = None, worker_kind: str = WorkerKind.GPU_8_A100.value):
        """Submit a task to be executed by a worker."""
        if path is None:
            path = os.getcwd()

        worker_kind_t = WorkerKind(worker_kind)

        location = self.registry.upload(path)

        delegation_api = DelegationApi()
        delegation_api.delegate_v1_delegation_delegate_post(
            delegate_account_id=CONFIG.scheduler_account_id,
            expires_at=datetime.now() + timedelta(days=1),
        )

        try:
            client = JobsApi()
            entry_location_value = location
            if entry_location_value is None:
                print("Error: Failed to get entry location")
                return

            # Now we know entry_location_value is not None
            result = BodyAddJobV1JobsAddJobPost(entry_location=entry_location_value)
            client.add_job_v1_jobs_add_job_post(
                worker_kind_t,
                result,
            )
        except Exception as e:
            print("Error: ", e)
            delegation_api.revoke_delegation_v1_delegation_revoke_delegation_post(
                delegate_account_id=CONFIG.scheduler_account_id,
            )

    def location(self) -> None:  # noqa: D102
        """Show location where nearai is installed."""
        from nearai import cli_path

        print(cli_path())

    def version(self):
        """Show nearai version."""
        print(importlib.metadata.version("nearai"))

    def task(self, *args, **kwargs):
        """CLI command for running a single task."""
        self.agent.task_cli(*args, **kwargs)


def check_update():
    """Check if there is a new version of nearai CLI available."""
    try:
        api = DefaultApi()
        latest = api.version_v1_version_get()
        current = importlib.metadata.version("nearai")

        if latest != current:
            print(f"New version of nearai CLI available: {latest}. Current version: {current}")
            print("Run `pip install --upgrade nearai` to update.")

    except Exception as _:
        pass


def assert_user_auth() -> None:
    """Ensure the user is authenticated."""
    if CONFIG.auth is None:
        print("Please login with `nearai login` first")
        exit(1)


def main() -> None:
    check_update()
    fire.Fire(CLI)<|MERGE_RESOLUTION|>--- conflicted
+++ resolved
@@ -21,18 +21,15 @@
 from tabulate import tabulate
 
 from nearai.agents.local_runner import LocalRunner
-<<<<<<< HEAD
 from nearai.cli_helpers import (
     check_version_exists,
-    display_agents_in_columns,
+    display_agents_in_columns, 
+    has_pending_input,
     increment_version,
     increment_version_by_type,
     load_and_validate_metadata,
     validate_version,
 )
-=======
-from nearai.cli_helpers import display_agents_in_columns, has_pending_input
->>>>>>> df9b4674
 from nearai.config import (
     CONFIG,
     get_hub_client,
