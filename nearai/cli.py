import importlib.metadata
import json
import os
import runpy
import sys
from collections import OrderedDict
from dataclasses import asdict
from pathlib import Path
from textwrap import fill
from typing import Any, Dict, Optional

import boto3
import fire
from openapi_client import EntryLocation, EntryMetadataInput
from openapi_client.api.benchmark_api import BenchmarkApi
from openapi_client.api.default_api import DefaultApi
from tabulate import tabulate

from nearai.clients.lambda_client import LambdaWrapper
from nearai.config import (
    CONFIG,
    DEFAULT_MODEL,
    DEFAULT_MODEL_MAX_TOKENS,
    DEFAULT_MODEL_TEMPERATURE,
    DEFAULT_PROVIDER,
    update_config,
)
<<<<<<< HEAD
=======
from nearai.dataset import get_dataset
from nearai.evaluation import evaluation_table, print_evaluation_table
>>>>>>> db8a82d3
from nearai.finetune import FinetuneCli
from nearai.hub import Hub
from nearai.lib import check_metadata, parse_location, parse_tags
from nearai.registry import registry
from nearai.tensorboard_feed import TensorboardCli


class RegistryCli:
    def info(self, entry: str) -> None:
        """Show information about an item."""
        entry_location = parse_location(entry)
        metadata = registry.info(entry_location)

        if metadata is None:
            print(f"Entry {entry} not found.")
            return

        print(metadata.model_dump_json(indent=2))

    def metadata_template(self, local_path: str = ".", category: str = "", description: str = ""):
        """Create a metadata template."""
        path = Path(local_path)

        metadata_path = path / "metadata.json"

        # Get the name of the folder
        folder_name = path.name

        with open(metadata_path, "w") as f:
            metadata: Dict[str, Any] = {
                "name": folder_name,
                "version": "0.0.1",
                "description": description,
                "category": category,
                "tags": [],
                "details": {},
                "show_entry": True,
            }

            if category == "agent":
                metadata["details"]["agent"] = {}
                metadata["details"]["agent"]["defaults"] = {
                    "model": DEFAULT_MODEL,
                    "model_provider": DEFAULT_PROVIDER,
                    "model_temperature": DEFAULT_MODEL_TEMPERATURE,
                    "model_max_tokens": DEFAULT_MODEL_MAX_TOKENS,
                }

            json.dump(metadata, f, indent=2)

    def list(
        self,
        namespace: str = "",
        category: str = "",
        tags: str = "",
        total: int = 32,
        offset: int = 0,
        show_all: bool = False,
        show_latest_version: bool = True,
        star: str = "",
    ) -> None:
        """List available items."""
        # Make sure tags is a comma-separated list of tags
        tags_l = parse_tags(tags)
        tags = ",".join(tags_l)

        entries = registry.list(
            namespace=namespace,
            category=category,
            tags=tags,
            total=total + 1,
            offset=offset,
            show_all=show_all,
            show_latest_version=show_latest_version,
            starred_by=star,
        )

        more_rows = len(entries) > total
        entries = entries[:total]

        header = ["entry", "category", "description", "tags"]

        table = []
        for entry in entries:
            table.append(
                [
                    fill(f"{entry.namespace}/{entry.name}/{entry.version}"),
                    fill(entry.category, 20),
                    fill(entry.description, 50),
                    fill(", ".join(entry.tags), 20),
                ]
            )

        if more_rows:
            table.append(["...", "...", "...", "..."])

        print(tabulate(table, headers=header, tablefmt="simple_grid"))

    def update(self, local_path: str = ".") -> None:
        """Update metadata of a registry item."""
        path = Path(local_path)

        if CONFIG.auth is None:
            print("Please login with `nearai login`")
            exit(1)

        metadata_path = path / "metadata.json"
        check_metadata(metadata_path)

        with open(metadata_path) as f:
            metadata: Dict[str, Any] = json.load(f)

        namespace = CONFIG.auth.account_id

        entry_location = EntryLocation.model_validate(
            dict(
                namespace=namespace,
                name=metadata.pop("name"),
                version=metadata.pop("version"),
            )
        )

        entry_metadata = EntryMetadataInput.model_validate(metadata)
        result = registry.update(entry_location, entry_metadata)
        print(json.dumps(result, indent=2))

    def upload(self, local_path: str = ".") -> None:
        """Upload item to the registry."""
        registry.upload(Path(local_path), show_progress=True)

    def download(self, entry_location: str, force: bool = False) -> None:
        """Download item."""
        registry.download(entry_location, force=force, show_progress=True)


class ConfigCli:
    def set(self, key: str, value: str, local: bool = False) -> None:
        """Add key-value pair to the config file."""
        update_config(key, value, local)

    def get(self, key: str) -> None:
        """Get value of a key in the config file."""
        print(CONFIG.get(key))

    def show(self) -> None:  # noqa: D102
        for key, value in asdict(CONFIG).items():
            print(f"{key}: {value}")


class BenchmarkCli:
    def __init__(self):
        """Initialize Benchmark API."""
        self.client = BenchmarkApi()

    def _get_or_create_benchmark(self, benchmark_name: str, solver_name: str, args: Dict[str, Any], force: bool) -> int:
        if CONFIG.auth is None:
            print("Please login with `nearai login`")
            exit(1)
        namespace = CONFIG.auth.account_id

        # Sort the args to have a consistent representation.
        solver_args = json.dumps(OrderedDict(sorted(args.items())))

        benchmark_id = self.client.get_benchmark_v1_benchmark_get_get(
            namespace=namespace,
            benchmark_name=benchmark_name,
            solver_name=solver_name,
            solver_args=solver_args,
        )

        if benchmark_id == -1 or force:
            benchmark_id = self.client.create_benchmark_v1_benchmark_create_get(
                benchmark_name=benchmark_name,
                solver_name=solver_name,
                solver_args=solver_args,
            )

        assert benchmark_id != -1
        return benchmark_id

    def run(
        self,
        dataset: str,
        solver_strategy: str,
        max_concurrent: int = -1,
        force: bool = False,
        subset: Optional[str] = None,
        check_compatibility: bool = True,
        record: bool = False,
        **solver_args: Any,
    ) -> None:
        """Run benchmark on a dataset with a solver strategy.

        It will cache the results in the database and subsequent runs will pull the results from the cache.
        If force is set to True, it will run the benchmark again and update the cache.
        """
        from nearai.benchmark import BenchmarkExecutor, DatasetInfo
        from nearai.dataset import load_dataset, get_dataset
        from nearai.solvers import SolverStrategy, SolverStrategyRegistry, SolverScoringMethod

        args = dict(solver_args)
        if subset is not None:
            args["subset"] = subset

        benchmark_id = self._get_or_create_benchmark(
            benchmark_name=dataset,
            solver_name=solver_strategy,
            args=args,
            force=force,
        )

        solver_strategy_class: Union[SolverStrategy, None] = SolverStrategyRegistry.get(solver_strategy, None)
        assert (
            solver_strategy_class
        ), f"Solver strategy {solver_strategy} not found. Available strategies: {list(SolverStrategyRegistry.keys())}"

        name = dataset
        if solver_strategy_class.scoring_method == SolverScoringMethod.Custom:
            dataset = str(get_dataset(dataset))
        else:
            dataset = load_dataset(dataset)

        solver_strategy_obj: SolverStrategy = solver_strategy_class(dataset_ref=dataset, **solver_args)  # type: ignore
        if check_compatibility:
            assert name in solver_strategy_obj.compatible_datasets() or any(
                map(lambda n: n in name, solver_strategy_obj.compatible_datasets())
            ), f"Solver strategy {solver_strategy} is not compatible with dataset {name}"

        be = BenchmarkExecutor(DatasetInfo(name, subset, dataset), solver_strategy_obj, benchmark_id=benchmark_id)

        cpu_count = os.cpu_count()
        max_concurrent = (cpu_count if cpu_count is not None else 1) if max_concurrent < 0 else max_concurrent
        be.run(max_concurrent=max_concurrent, record=record)

    def list(
        self,
        namespace: Optional[str] = None,
        benchmark: Optional[str] = None,
        solver: Optional[str] = None,
        args: Optional[str] = None,
        total: int = 32,
        offset: int = 0,
    ):
        """List all executed benchmarks."""
        result = self.client.list_benchmarks_v1_benchmark_list_get(
            namespace=namespace,
            benchmark_name=benchmark,
            solver_name=solver,
            solver_args=args,
            total=total,
            offset=offset,
        )

        header = ["id", "namespace", "benchmark", "solver", "args", "score", "solved", "total"]
        table = []
        for benchmark_output in result:
            score = 100 * benchmark_output.solved / benchmark_output.total
            table.append(
                [
                    fill(str(benchmark_output.id)),
                    fill(benchmark_output.namespace),
                    fill(benchmark_output.benchmark),
                    fill(benchmark_output.solver),
                    fill(benchmark_output.args),
                    fill(f"{score:.2f}%"),
                    fill(str(benchmark_output.solved)),
                    fill(str(benchmark_output.total)),
                ]
            )

        print(tabulate(table, headers=header, tablefmt="simple_grid"))


class EvaluationCli:
    def table(
        self,
        namespace: str = "",
        tags: str = "",
        all_key_columns: bool = False,
        all_metrics: bool = False,
        num_columns: int = 6,
        metric_name_max_length: int = 30,
    ) -> None:
        """Prints table of evaluations."""
<<<<<<< HEAD
        from nearai.evaluation import evaluations_table
        # Make sure tags is a comma-separated list of tags
        tags_l = parse_tags(tags)
        tags = ",".join(tags_l)

        entries = registry.list(
            namespace=namespace,
            category="evaluation",
            tags=tags,
            total=10000,
            offset=0,
            show_all=False,
            show_latest_version=True,
=======
        rows, columns, important_columns = evaluation_table(namespace, tags)
        print_evaluation_table(
            rows, columns, important_columns, all_key_columns, all_metrics, num_columns, metric_name_max_length
>>>>>>> db8a82d3
        )


class AgentCli:
    def inspect(self, path: str) -> None:
        """Inspect environment from given path."""
        import subprocess
        filename = Path(os.path.abspath(__file__)).parent / "streamlit_inspect.py"
        subprocess.call(["streamlit", "run", filename, "--", path])

    def interactive(
        self,
        agents: str,
        path: Optional[str] = "",
        record_run: str = "true",
        env_vars: Optional[Dict[str, Any]] = None,
        load_env: str = "",
        local: bool = False,
        tool_resources: Optional[Dict[str, Any]] = None,
        print_system_log: bool = True,
    ) -> None:
        """Runs agent interactively with environment from given path."""
        from nearai.environment import Environment
        from nearai.agents.local_runner import LocalRunner

        _agents = [LocalRunner.load_agent(agent, local) for agent in agents.split(",")]
        if not path:
            if len(_agents) == 1:
                path = _agents[0].path
            else:
                raise ValueError("Local path is required when running multiple agents")
        env = Environment(
            path,
            _agents,
            CONFIG,
            env_vars=env_vars,
            tool_resources=tool_resources,
            print_system_log=print_system_log,
        )
        runner = LocalRunner(env)
        runner.run_interactive(record_run, load_env)

    def task(
        self,
        agents: str,
        task: str,
        path: Optional[str] = "",
        max_iterations: int = 10,
        record_run: str = "true",
        env_vars: Optional[Dict[str, Any]] = None,
        load_env: str = "",
        local: bool = False,
        tool_resources: Optional[Dict[str, Any]] = None,
        print_system_log: bool = True,
    ) -> None:
        """Runs agent non interactively with environment from given path."""
        from nearai.environment import Environment
        from nearai.agents.local_runner import LocalRunner

        _agents = [LocalRunner.load_agent(agent, local) for agent in agents.split(",")]
        if not path:
            if len(_agents) == 1:
                path = _agents[0].path
            else:
                raise ValueError("Local path is required when running multiple agents")
        env = Environment(path, _agents, CONFIG, env_vars=env_vars, tool_resources=tool_resources, print_system_log=print_system_log)
        runner = LocalRunner(env)
        runner.run_task(task, record_run, load_env, max_iterations)


def run_remote(
        self,
        agents: str,
        new_message: str = "",
        environment_id: str = "",
        provider: str = "aws_lambda",
        params: object = None,
    ) -> None:
        """Invoke a Container based AWS lambda function to run agents on a given environment."""
        if not CONFIG.auth:
            print("Please login with `nearai login`")
            return
        if provider != "aws_lambda":
            print(f"Provider {provider} is not supported.")
            return
        if not params:
            params = {"max_iterations": 2}
        wrapper = LambdaWrapper(boto3.client("lambda", region_name="us-east-2"))
        try:
            new_environment = wrapper.invoke_function(
                "agent-runner-docker",
                {
                    "agents": agents,
                    "environment_id": environment_id,
                    "auth": CONFIG.auth.model_dump(),
                    "new_message": new_message,
                    "params": params,
                },
            )
            print(f"Agent run finished. New environment is {new_environment}")
        except Exception as e:
            print(f"Error running agent remotely: {e}")


class VllmCli:
    def run(self, *args: Any, **kwargs: Any) -> None:  # noqa: D102
        original_argv = sys.argv.copy()
        sys.argv = [
            sys.argv[0],
        ]
        for key, value in kwargs.items():
            sys.argv.extend([f"--{key.replace('_', '-')}", str(value)])
        print(sys.argv)

        try:
            runpy.run_module("vllm.entrypoints.openai.api_server", run_name="__main__", alter_sys=True)
        finally:
            sys.argv = original_argv


class HubCLI:
    def chat(self, **kwargs):
        """Chat with model from NearAI hub.

        Args:
        ----
            query (str): User's query to model
            endpoint (str): NearAI HUB's url
            model (str): Name of a model
            provider (str): Name of a provider
            info (bool): Display system info
            kwargs (Dict[str, Any]): All cli keyword arguments

        """
        hub = Hub(CONFIG)
        hub.chat(kwargs)


class LogoutCLI:
    def __call__(self, **kwargs):
        """Clear NEAR account auth data."""
        from nearai.config import load_config_file, save_config_file

        config = load_config_file()
        if not config.get("auth") or not config["auth"].get("account_id"):
            print("Auth data does not exist.")
        else:
            config.pop("auth", None)
            save_config_file(config)
            print("Auth data removed")


class LoginCLI:
    def __call__(self, **kwargs):
        """Login with NEAR Mainnet account.

        Args:
        ----
            remote (bool): Remote login allows signing message with NEAR Account on a remote machine
            auth_url (str): Url to the auth portal
            accountId (str): AccountId in .near-credentials folder to signMessage
            privateKey (str): Private Key to sign a message
            kwargs (Dict[str, Any]): All cli keyword arguments

        """
        from nearai.login import generate_and_save_signature, login_with_file_credentials, login_with_near_auth

        remote = kwargs.get("remote", False)
        account_id = kwargs.get("accountId", None)
        private_key = kwargs.get("privateKey", None)

        if not remote and account_id and private_key:
            generate_and_save_signature(account_id, private_key)
        elif not remote and account_id:
            login_with_file_credentials(account_id)
        else:
            auth_url = kwargs.get("auth_url", "https://auth.near.ai")
            login_with_near_auth(remote, auth_url)

    def status(self):
        """Load NEAR account authorization data."""
        from nearai.login import print_login_status

        print_login_status()

    def save(self, **kwargs):
        """Save NEAR account authorization data.

        Args:
        ----
            accountId (str): Near Account
            signature (str): Signature
            publicKey (str): Public Key used to sign
            callbackUrl (str): Callback Url
            nonce (str): nonce
            kwargs (Dict[str, Any]): All cli keyword arguments

        """
        from nearai.login import update_auth_config

        account_id = kwargs.get("accountId")
        signature = kwargs.get("signature")
        public_key = kwargs.get("publicKey")
        callback_url = kwargs.get("callbackUrl")
        nonce = kwargs.get("nonce")

        if account_id and signature and public_key and callback_url and nonce:
            update_auth_config(account_id, signature, public_key, callback_url, nonce)
        else:
            print("Missing data")


class CLI:
    def __init__(self) -> None:  # noqa: D107
        self.registry = RegistryCli()
        self.login = LoginCLI()
        self.logout = LogoutCLI()
        self.hub = HubCLI()

        self.config = ConfigCli()
        self.benchmark = BenchmarkCli()
        self.evaluation = EvaluationCli()
        self.agent = AgentCli()
        self.finetune = FinetuneCli()
        self.tensorboard = TensorboardCli()
        self.vllm = VllmCli()

    def location(self) -> None:  # noqa: D102
        """Show location where nearai is installed."""
        from nearai import cli_path

        print(cli_path())

    def version(self):
        """Show nearai version."""
        print(importlib.metadata.version("nearai"))


def check_update():
    """Check if there is a new version of nearai CLI available."""
    try:
        api = DefaultApi()
        latest = api.version_v1_version_get()
        current = importlib.metadata.version("nearai")

        if latest != current:
            print(f"New version of nearai CLI available: {latest}. Current version: {current}")
            print("Run `pip install --upgrade nearai` to update.")

    except Exception as _:
        pass


def main() -> None:
    check_update()
    fire.Fire(CLI)<|MERGE_RESOLUTION|>--- conflicted
+++ resolved
@@ -25,11 +25,6 @@
     DEFAULT_PROVIDER,
     update_config,
 )
-<<<<<<< HEAD
-=======
-from nearai.dataset import get_dataset
-from nearai.evaluation import evaluation_table, print_evaluation_table
->>>>>>> db8a82d3
 from nearai.finetune import FinetuneCli
 from nearai.hub import Hub
 from nearai.lib import check_metadata, parse_location, parse_tags
@@ -314,25 +309,11 @@
         metric_name_max_length: int = 30,
     ) -> None:
         """Prints table of evaluations."""
-<<<<<<< HEAD
-        from nearai.evaluation import evaluations_table
-        # Make sure tags is a comma-separated list of tags
-        tags_l = parse_tags(tags)
-        tags = ",".join(tags_l)
-
-        entries = registry.list(
-            namespace=namespace,
-            category="evaluation",
-            tags=tags,
-            total=10000,
-            offset=0,
-            show_all=False,
-            show_latest_version=True,
-=======
+        from nearai.evaluation import evaluation_table, print_evaluation_table
+
         rows, columns, important_columns = evaluation_table(namespace, tags)
         print_evaluation_table(
             rows, columns, important_columns, all_key_columns, all_metrics, num_columns, metric_name_max_length
->>>>>>> db8a82d3
         )
 
 
