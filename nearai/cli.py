import importlib.metadata
import io
import json
import os
import re
import runpy
import sys
import tarfile
from collections import OrderedDict
from dataclasses import asdict
from pathlib import Path
from textwrap import fill
from typing import Any, Dict, List, Optional, Union

import boto3
import fire
from openai.types.beta.threads.message import Attachment
from openapi_client import EntryLocation, EntryMetadataInput
from openapi_client.api.benchmark_api import BenchmarkApi
from openapi_client.api.default_api import DefaultApi
from openapi_client.api.evaluation_api import EvaluationApi
from openapi_client.api.jobs_api import JobsApi
from openapi_client.api.permissions_api import PermissionsApi
from shared.client_config import (
    DEFAULT_MODEL,
    DEFAULT_MODEL_MAX_TOKENS,
    DEFAULT_MODEL_TEMPERATURE,
    DEFAULT_NAMESPACE,
    DEFAULT_PROVIDER,
)
from shared.naming import NamespacedName, create_registry_name
from shared.provider_models import ProviderModels, get_provider_namespaced_model
from tabulate import tabulate

from nearai.agents.local_runner import LocalRunner
from nearai.config import (
    CONFIG,
    get_hub_client,
    update_config,
)
from nearai.finetune import FinetuneCli
from nearai.lib import check_metadata, parse_location, parse_tags
from nearai.registry import get_registry_folder, registry
from nearai.tensorboard_feed import TensorboardCli


class RegistryCli:
    def info(self, entry: str) -> None:
        """Show information about an item."""
        entry_location = parse_location(entry)
        metadata = registry.info(entry_location)

        if metadata is None:
            print(f"Entry {entry} not found.")
            return

        print(metadata.model_dump_json(indent=2))
        if metadata.category == "model":
            available_provider_matches = ProviderModels(CONFIG.get_client_config()).available_provider_matches(
                NamespacedName(name=metadata.name, namespace=entry_location.namespace)
            )
            if len(available_provider_matches) > 0:
                header = ["provider", "name"]

                table = []
                for provider, name in available_provider_matches.items():
                    table.append(
                        [
                            fill(provider),
                            fill(name),
                        ]
                    )
                print(tabulate(table, headers=header, tablefmt="simple_grid"))

    def metadata_template(self, local_path: str = ".", category: str = "", description: str = ""):
        """Create a metadata template."""
        path = Path(local_path)

        metadata_path = path / "metadata.json"

        # Get the name of the folder
        folder_name = path.name

        with open(metadata_path, "w") as f:
            metadata: Dict[str, Any] = {
                "name": folder_name,
                "version": "0.0.1",
                "description": description,
                "category": category,
                "tags": [],
                "details": {},
                "show_entry": True,
            }

            if category == "agent":
                metadata["details"]["agent"] = {}
                metadata["details"]["agent"]["defaults"] = {
                    "model": DEFAULT_MODEL,
                    "model_provider": DEFAULT_PROVIDER,
                    "model_temperature": DEFAULT_MODEL_TEMPERATURE,
                    "model_max_tokens": DEFAULT_MODEL_MAX_TOKENS,
                }

            json.dump(metadata, f, indent=2)

    def list(
        self,
        namespace: str = "",
        category: str = "",
        tags: str = "",
        total: int = 32,
        offset: int = 0,
        show_all: bool = False,
        show_latest_version: bool = True,
        star: str = "",
    ) -> None:
        """List available items."""
        # Make sure tags is a comma-separated list of tags
        tags_l = parse_tags(tags)
        tags = ",".join(tags_l)

        entries = registry.list(
            namespace=namespace,
            category=category,
            tags=tags,
            total=total + 1,
            offset=offset,
            show_all=show_all,
            show_latest_version=show_latest_version,
            starred_by=star,
        )

        more_rows = len(entries) > total
        entries = entries[:total]

        header = ["entry", "category", "description", "tags"]

        table = []
        for entry in entries:
            table.append(
                [
                    fill(f"{entry.namespace}/{entry.name}/{entry.version}"),
                    fill(entry.category, 20),
                    fill(entry.description, 50),
                    fill(", ".join(entry.tags), 20),
                ]
            )

        if more_rows:
            table.append(["...", "...", "...", "..."])

        print(tabulate(table, headers=header, tablefmt="simple_grid"))

        if category == "model" and len(entries) < total and namespace == "" and tags == "" and star == "":
            unregistered_common_provider_models = ProviderModels(
                CONFIG.get_client_config()
            ).get_unregistered_common_provider_models(registry.dict_models())
            if len(unregistered_common_provider_models):
                print(
                    f"There are unregistered common provider models: {unregistered_common_provider_models}. Run 'nearai registry upload-unregistered-common-provider-models' to update registry."  # noqa: E501
                )

    def update(self, local_path: str = ".") -> None:
        """Update metadata of a registry item."""
        path = Path(local_path)

        if CONFIG.auth is None:
            print("Please login with `nearai login`")
            exit(1)

        metadata_path = path / "metadata.json"
        check_metadata(metadata_path)

        with open(metadata_path) as f:
            metadata: Dict[str, Any] = json.load(f)

        namespace = CONFIG.auth.account_id

        entry_location = EntryLocation.model_validate(
            dict(
                namespace=namespace,
                name=metadata.pop("name"),
                version=metadata.pop("version"),
            )
        )

        entry_metadata = EntryMetadataInput.model_validate(metadata)
        result = registry.update(entry_location, entry_metadata)
        print(json.dumps(result, indent=2))

    def upload_unregistered_common_provider_models(self, dry_run: bool = True) -> None:
        """Creates new registry items for unregistered common provider models."""
        provider_matches_list = ProviderModels(CONFIG.get_client_config()).get_unregistered_common_provider_models(
            registry.dict_models()
        )
        if len(provider_matches_list) == 0:
            print("No new models to upload.")
            return

        print("Going to create new registry items:")
        header = ["entry", "description"]
        table = []
        paths = []
        for provider_matches in provider_matches_list:
            provider_model = provider_matches.get(DEFAULT_PROVIDER) or next(iter(provider_matches.values()))
            _, model = get_provider_namespaced_model(provider_model)
            assert model.namespace == ""
            model.name = create_registry_name(model.name)
            model.namespace = DEFAULT_NAMESPACE
            version = "1.0.0"
            description = " & ".join(provider_matches.values())
            table.append(
                [
                    fill(f"{model.namespace}/{model.name}/{version}"),
                    fill(description, 50),
                ]
            )

            path = get_registry_folder() / model.namespace / model.name / version
            path.mkdir(parents=True, exist_ok=True)
            paths.append(path)
            metadata_path = path / "metadata.json"
            with open(metadata_path, "w") as f:
                metadata: Dict[str, Any] = {
                    "name": model.name,
                    "version": version,
                    "description": description,
                    "category": "model",
                    "tags": [],
                    "details": {},
                    "show_entry": True,
                }
                json.dump(metadata, f, indent=2)

        print(tabulate(table, headers=header, tablefmt="simple_grid"))
        if dry_run:
            print("Please verify, then repeat the command with --dry_run=False")
        else:
            for path in paths:
                self.upload(str(path))

    def upload(self, local_path: str = ".") -> None:
        """Upload item to the registry."""
        registry.upload(Path(local_path), show_progress=True)

    def download(self, entry_location: str, force: bool = False) -> None:
        """Download item."""
        registry.download(entry_location, force=force, show_progress=True)


class ConfigCli:
    def set(self, key: str, value: str, local: bool = False) -> None:
        """Add key-value pair to the config file."""
        update_config(key, value, local)

    def get(self, key: str) -> None:
        """Get value of a key in the config file."""
        print(CONFIG.get(key))

    def show(self) -> None:  # noqa: D102
        for key, value in asdict(CONFIG).items():
            print(f"{key}: {value}")


class BenchmarkCli:
    def __init__(self):
        """Initialize Benchmark API."""
        self.client = BenchmarkApi()

    def _get_or_create_benchmark(self, benchmark_name: str, solver_name: str, args: Dict[str, Any], force: bool) -> int:
        if CONFIG.auth is None:
            print("Please login with `nearai login`")
            exit(1)
        namespace = CONFIG.auth.account_id

        # Sort the args to have a consistent representation.
        solver_args = json.dumps(OrderedDict(sorted(args.items())))

        benchmark_id = self.client.get_benchmark_v1_benchmark_get_get(
            namespace=namespace,
            benchmark_name=benchmark_name,
            solver_name=solver_name,
            solver_args=solver_args,
        )

        if benchmark_id == -1 or force:
            benchmark_id = self.client.create_benchmark_v1_benchmark_create_get(
                benchmark_name=benchmark_name,
                solver_name=solver_name,
                solver_args=solver_args,
            )

        assert benchmark_id != -1
        return benchmark_id

    def run(
        self,
        dataset: str,
        solver_strategy: str,
        max_concurrent: int = 2,
        force: bool = False,
        subset: Optional[str] = None,
        check_compatibility: bool = True,
        record: bool = False,
        num_inference_retries: int = 10,
        **solver_args: Any,
    ) -> None:
        """Run benchmark on a dataset with a solver strategy.

        It will cache the results in the database and subsequent runs will pull the results from the cache.
        If force is set to True, it will run the benchmark again and update the cache.
        """
        from nearai.benchmark import BenchmarkExecutor, DatasetInfo
        from nearai.dataset import get_dataset, load_dataset
        from nearai.solvers import SolverScoringMethod, SolverStrategy, SolverStrategyRegistry

        CONFIG.num_inference_retries = num_inference_retries

        args = dict(solver_args)
        if subset is not None:
            args["subset"] = subset

        benchmark_id = self._get_or_create_benchmark(
            benchmark_name=dataset,
            solver_name=solver_strategy,
            args=args,
            force=force,
        )

        solver_strategy_class: Union[SolverStrategy, None] = SolverStrategyRegistry.get(solver_strategy, None)
        assert (
            solver_strategy_class
        ), f"Solver strategy {solver_strategy} not found. Available strategies: {list(SolverStrategyRegistry.keys())}"

        name = dataset
        if solver_strategy_class.scoring_method == SolverScoringMethod.Custom:
            dataset = str(get_dataset(dataset))
        else:
            dataset = load_dataset(dataset)

        solver_strategy_obj: SolverStrategy = solver_strategy_class(dataset_ref=dataset, **solver_args)  # type: ignore
        if check_compatibility:
            assert name in solver_strategy_obj.compatible_datasets() or any(
                map(lambda n: n in name, solver_strategy_obj.compatible_datasets())
            ), f"Solver strategy {solver_strategy} is not compatible with dataset {name}"

        be = BenchmarkExecutor(DatasetInfo(name, subset, dataset), solver_strategy_obj, benchmark_id=benchmark_id)

        cpu_count = os.cpu_count()
        max_concurrent = (cpu_count if cpu_count is not None else 1) if max_concurrent < 0 else max_concurrent
        be.run(max_concurrent=max_concurrent, record=record)

    def list(
        self,
        namespace: Optional[str] = None,
        benchmark: Optional[str] = None,
        solver: Optional[str] = None,
        args: Optional[str] = None,
        total: int = 32,
        offset: int = 0,
    ):
        """List all executed benchmarks."""
        result = self.client.list_benchmarks_v1_benchmark_list_get(
            namespace=namespace,
            benchmark_name=benchmark,
            solver_name=solver,
            solver_args=args,
            total=total,
            offset=offset,
        )

        header = ["id", "namespace", "benchmark", "solver", "args", "score", "solved", "total"]
        table = []
        for benchmark_output in result:
            score = 100 * benchmark_output.solved / benchmark_output.total
            table.append(
                [
                    fill(str(benchmark_output.id)),
                    fill(benchmark_output.namespace),
                    fill(benchmark_output.benchmark),
                    fill(benchmark_output.solver),
                    fill(benchmark_output.args),
                    fill(f"{score:.2f}%"),
                    fill(str(benchmark_output.solved)),
                    fill(str(benchmark_output.total)),
                ]
            )

        print(tabulate(table, headers=header, tablefmt="simple_grid"))


class EvaluationCli:
    def table(
        self,
        all_key_columns: bool = False,
        all_metrics: bool = False,
        num_columns: int = 6,
        metric_name_max_length: int = 30,
    ) -> None:
        """Prints table of evaluations."""
        from nearai.evaluation import print_evaluation_table

        api = EvaluationApi()
        table = api.table_v1_evaluation_table_get()

        print_evaluation_table(
            table.rows,
            table.columns,
            table.important_columns,
            all_key_columns,
            all_metrics,
            num_columns,
            metric_name_max_length,
        )


class AgentCli:
    def inspect(self, path: str) -> None:
        """Inspect environment from given path."""
        import subprocess

        filename = Path(os.path.abspath(__file__)).parent / "streamlit_inspect.py"
        subprocess.call(["streamlit", "run", filename, "--", path])

    def interactive(
        self,
        agents: str,
        thread_id: Optional[str] = None,
        tool_resources: Optional[Dict[str, Any]] = None,
        local: bool = False,
        env_vars: Optional[Dict[str, Any]] = None,
    ) -> None:
        """Runs agent interactively."""
        last_message_id = None
        while True:
            new_message = input("> ")
            if new_message.lower() == "exit":
                break

            last_message_id = self._task(
                agents=agents,
                task=new_message,
                thread_id=thread_id,
                tool_resources=tool_resources,
                last_message_id=last_message_id,
                local=local,
                env_vars=env_vars,
            )

            # Update thread_id for the next iteration
            if thread_id is None:
                thread_id = self.last_thread_id

    def task(
        self,
        agents: str,
        task: str,
        thread_id: Optional[str] = None,
        tool_resources: Optional[Dict[str, Any]] = None,
        file_ids: Optional[List[str]] = None,
        local: bool = False,
        env_vars: Optional[Dict[str, Any]] = None,
    ) -> None:
        """CLI wrapper for the _task method."""
        last_message_id = self._task(
            agents=agents,
            task=task,
            thread_id=thread_id,
            tool_resources=tool_resources,
<<<<<<< HEAD
=======
            file_ids=file_ids,
            record_run=True,
>>>>>>> d2f81c30
            local=local,
            env_vars=env_vars,
        )
        if last_message_id:
            print(f"Task completed. Thread ID: {self.last_thread_id}")
            print(f"Last message ID: {last_message_id}")

    def _task(
        self,
        agents: str,
        task: str,
        thread_id: Optional[str] = None,
        tool_resources: Optional[Dict[str, Any]] = None,
<<<<<<< HEAD
=======
        file_ids: Optional[List[str]] = None,
        record_run: bool = True,
>>>>>>> d2f81c30
        last_message_id: Optional[str] = None,
        local: bool = False,
        env_vars: Optional[Dict[str, Any]] = None,
    ) -> Optional[str]:
        """Runs agent non-interactively with a single task."""
        hub_client = get_hub_client()
        if thread_id:
            thread = hub_client.beta.threads.retrieve(thread_id)
        else:
            thread = hub_client.beta.threads.create(
                tool_resources=tool_resources,
            )

        hub_client.beta.threads.messages.create(
            thread_id=thread.id,
            role="user",
            content=task,
            attachments=[Attachment(file_id=file_id) for file_id in file_ids] if file_ids else None,
        )

        if not local:
            hub_client.beta.threads.runs.create_and_poll(
                thread_id=thread.id,
                assistant_id=agents,
            )
        else:
            run = hub_client.beta.threads.runs.create(
                thread_id=thread.id,
                assistant_id=agents,
                extra_body={"delegate_execution": True},
            )
            params = {
                "api_url": CONFIG.api_url,
                "tool_resources": run.tools,
                "data_source": "local_files",
                "user_env_vars": env_vars,
                "agent_env_vars": {},
            }
            auth = CONFIG.auth
            assert auth is not None
            LocalRunner(agents, agents, thread.id, run.id, auth, params)

        # List new messages
        messages = hub_client.beta.threads.messages.list(thread_id=thread.id, after=last_message_id, order="asc")
        message_list = list(messages)
        if message_list:
            for msg in message_list:
                if msg.role == "assistant":
                    print(f"Assistant: {msg.content[0].text.value}")
            last_message_id = message_list[-1].id
        else:
            print("No new messages")

        # Store the thread_id for potential use in interactive mode
        self.last_thread_id = thread.id

        return last_message_id

    def run_remote(
        self,
        agents: str,
        new_message: str = "",
        environment_id: str = "",
        provider: str = "aws_lambda",
        params: object = None,
        framework: str = "base",
        environment: str = "production",
    ) -> None:
        """Invoke a Container based AWS lambda function to run agents on a given environment."""
        from nearai.clients.lambda_client import LambdaWrapper

        if not CONFIG.auth:
            print("Please login with `nearai login`")
            return
        if provider != "aws_lambda":
            print(f"Provider {provider} is not supported.")
            return
        if not params:
            params = {"max_iterations": 1}

        wrapper = LambdaWrapper(boto3.client("lambda", region_name="us-east-2"))
        try:
            new_environment = wrapper.invoke_function(
                f"{environment}-agent-runner-{framework}",
                {
                    "agents": agents,
                    "environment_id": environment_id,
                    "auth": CONFIG.auth.model_dump(),
                    "new_message": new_message,
                    "params": params,
                },
            )
            print(f"Agent run finished. New environment is {new_environment}")
        except Exception as e:
            print(f"Error running agent remotely: {e}")

    def create(self, name: Optional[str] = None, description: Optional[str] = None, fork: Optional[str] = None) -> None:
        """Create a new agent or fork an existing one.

        Usage:
          nearai agent create
          nearai agent create --name <agent_name> --description <description>
          nearai agent create --fork <namespace/agent_name/version> [--name <new_agent_name>]

        Options:
          --name          Name of the new agent.
          --description   Description of the new agent.
          --fork          Fork an existing agent specified by namespace/agent_name/version.

        Examples
        --------
          nearai agent create
          nearai agent create --name my_agent --description "My new agent"
          nearai agent create --fork agentic.near/summary/0.0.3 --name new_summary_agent

        """
        # Check if the user is authenticated
        if CONFIG.auth is None or CONFIG.auth.account_id is None:
            print("Please login with `nearai login` before creating an agent.")
            return

        namespace = CONFIG.auth.account_id

        if fork:
            # Fork an existing agent
            self._fork_agent(fork, namespace, name)
        else:
            # Create a new agent from scratch
            self._create_new_agent(namespace, name, description)

    def _create_new_agent(self, namespace: str, name: Optional[str], description: Optional[str]) -> None:
        """Create a new agent from scratch."""
        # Prompt for agent name if not provided
        if not name or not isinstance(name, str):
            name = input("Name: ").strip()
            while not name or not isinstance(name, str):
                print("Agent name cannot be empty.")
                name = input("Name: ").strip()

        # Prompt for description if not provided
        while not description or not isinstance(description, str):
            print("A description is needed for agent matching and cannot be empty.")
            description = input("Description: ").strip()

        # Set the agent path
        agent_path = get_registry_folder() / namespace / name / "0.0.1"
        agent_path.mkdir(parents=True, exist_ok=True)

        # Create metadata.json
        metadata = {
            "name": name,
            "version": "0.0.1",
            "description": description,
            "category": "agent",
            "tags": [],
            "details": {
                "agent": {
                    "defaults": {
                        "model": DEFAULT_MODEL,
                        "model_provider": DEFAULT_PROVIDER,
                        "model_temperature": DEFAULT_MODEL_TEMPERATURE,
                        "model_max_tokens": DEFAULT_MODEL_MAX_TOKENS,
                    }
                }
            },
            "show_entry": True,
        }

        metadata_path = agent_path / "metadata.json"
        with open(metadata_path, "w") as f:
            json.dump(metadata, f, indent=2)

        # Create a default agent.py
        agent_py_content = """from nearai.agents.environment import Environment


def run(env: Environment):
    env.add_message("assistant", "Hello, world!")
    # Your agent code here
    # Example:
    # prompt = {"role": "system", "content": "You are a helpful assistant."}
    # result = env.completion([prompt] + env.list_messages())
    # env.add_message("assistant", result)


run(env)

"""
        agent_py_path = agent_path / "agent.py"
        with open(agent_py_path, "w") as f:
            f.write(agent_py_content)

        print(f"\nAgent created at: {agent_path}")
        print("\nUseful commands:")
        print(f"  > nearai agent interactive {name} --local")
        print(f"  > nearai registry upload {agent_path}")

    def _fork_agent(self, fork: str, namespace: str, new_name: Optional[str]) -> None:
        """Fork an existing agent."""
        import shutil

        # Parse the fork parameter
        try:
            entry_location = parse_location(fork)
            fork_namespace = entry_location.namespace
            fork_name = entry_location.name
            fork_version = entry_location.version
        except ValueError:
            print("Invalid fork parameter format. Expected format: <namespace>/<agent-name>/<version>")
            return

        # Download the agent from the registry
        agent_location = f"{fork_namespace}/{fork_name}/{fork_version}"
        print(f"Downloading agent '{agent_location}'...")
        registry.download(agent_location, force=False, show_progress=True)
        source_path = get_registry_folder() / fork_namespace / fork_name / fork_version

        # Prompt for the new agent name if not provided
        if not new_name:
            new_name = input("Enter the new agent name: ").strip()
            if not new_name:
                print("Agent name cannot be empty.")
                return

            # confirm pattern is ok
            identifier_pattern = re.compile(r"^[a-zA-Z0-9_\-.]+$")
            if identifier_pattern.match(new_name) is None:
                print("Invalid Name, please choose something different")
                return

        # Set the destination path
        dest_path = get_registry_folder() / namespace / new_name / "0.0.1"

        # Copy the agent files
        shutil.copytree(source_path, dest_path)

        # Update metadata.json
        metadata_path = dest_path / "metadata.json"
        with open(metadata_path, "r") as file:
            metadata = json.load(file)

        metadata["name"] = new_name
        metadata["version"] = "0.0.1"

        with open(metadata_path, "w") as file:
            json.dump(metadata, file, indent=2)

        print(f"\nForked agent '{agent_location}' to '{dest_path}'")
        print(f"Agent '{new_name}' created at '{dest_path}' with updated metadata.")
        print("\nUseful commands:")
        print(f"  > nearai agent interactive {new_name} --local")
        print(f"  > nearai registry upload {dest_path}")


class VllmCli:
    def run(self, *args: Any, **kwargs: Any) -> None:  # noqa: D102
        original_argv = sys.argv.copy()
        sys.argv = [
            sys.argv[0],
        ]
        for key, value in kwargs.items():
            sys.argv.extend([f"--{key.replace('_', '-')}", str(value)])
        print(sys.argv)

        try:
            runpy.run_module("vllm.entrypoints.openai.api_server", run_name="__main__", alter_sys=True)
        finally:
            sys.argv = original_argv


class HubCLI:
    def chat(self, **kwargs):
        """Chat with model from NearAI hub.

        Args:
        ----
            query (str): User's query to model
            endpoint (str): NearAI HUB's url
            model (str): Name of a model
            provider (str): Name of a provider
            info (bool): Display system info
            kwargs (Dict[str, Any]): All cli keyword arguments

        """
        from nearai.hub import Hub

        hub = Hub(CONFIG)
        hub.chat(kwargs)


class LogoutCLI:
    def __call__(self, **kwargs):
        """Clear NEAR account auth data."""
        from nearai.config import load_config_file, save_config_file

        config = load_config_file()
        if not config.get("auth") or not config["auth"].get("account_id"):
            print("Auth data does not exist.")
        else:
            config.pop("auth", None)
            save_config_file(config)
            print("Auth data removed")


class LoginCLI:
    def __call__(self, **kwargs):
        """Login with NEAR Mainnet account.

        Args:
        ----
            remote (bool): Remote login allows signing message with NEAR Account on a remote machine
            auth_url (str): Url to the auth portal
            accountId (str): AccountId in .near-credentials folder to signMessage
            privateKey (str): Private Key to sign a message
            kwargs (Dict[str, Any]): All cli keyword arguments

        """
        from nearai.login import generate_and_save_signature, login_with_file_credentials, login_with_near_auth

        remote = kwargs.get("remote", False)
        account_id = kwargs.get("accountId", None)
        private_key = kwargs.get("privateKey", None)

        if not remote and account_id and private_key:
            generate_and_save_signature(account_id, private_key)
        elif not remote and account_id:
            login_with_file_credentials(account_id)
        else:
            auth_url = kwargs.get("auth_url", "https://auth.near.ai")
            login_with_near_auth(remote, auth_url)

    def status(self):
        """Load NEAR account authorization data."""
        from nearai.login import print_login_status

        print_login_status()

    def save(self, **kwargs):
        """Save NEAR account authorization data.

        Args:
        ----
            accountId (str): Near Account
            signature (str): Signature
            publicKey (str): Public Key used to sign
            callbackUrl (str): Callback Url
            nonce (str): nonce
            kwargs (Dict[str, Any]): All cli keyword arguments

        """
        from nearai.login import update_auth_config

        account_id = kwargs.get("accountId")
        signature = kwargs.get("signature")
        public_key = kwargs.get("publicKey")
        callback_url = kwargs.get("callbackUrl")
        nonce = kwargs.get("nonce")

        if account_id and signature and public_key and callback_url and nonce:
            update_auth_config(account_id, signature, public_key, callback_url, nonce)
        else:
            print("Missing data")


class PermissionCli:
    def __init__(self) -> None:  # noqa: D107
        self.client = PermissionsApi()

    def grant(self, account_id: str, permission: str):
        """Grant permission to an account."""
        self.client.grant_permission_v1_permissions_grant_permission_post(account_id, permission)

    def revoke(self, account_id: str, permission: str = ""):
        """Revoke permission from an account. If permission is empty all permissions are revoked."""
        self.client.revoke_permission_v1_permissions_revoke_permission_post(account_id, permission)


class CLI:
    def __init__(self) -> None:  # noqa: D107
        self.registry = RegistryCli()
        self.login = LoginCLI()
        self.logout = LogoutCLI()
        self.hub = HubCLI()

        self.config = ConfigCli()
        self.benchmark = BenchmarkCli()
        self.evaluation = EvaluationCli()
        self.agent = AgentCli()
        self.finetune = FinetuneCli()
        self.tensorboard = TensorboardCli()
        self.vllm = VllmCli()
        self.permission = PermissionCli()

    def submit(self, path: Optional[str] = None):
        """Submit a task to be executed by a worker."""
        if path is None:
            path = os.getcwd()

        tar_stream = io.BytesIO()
        with tarfile.open(fileobj=tar_stream, mode="w:gz") as tar:
            tar.add(path, arcname=os.path.basename(path))
        tar_stream.seek(0)

        client = JobsApi()
        client.add_job_v1_jobs_add_job_post(tar_stream.read())

    def location(self) -> None:  # noqa: D102
        """Show location where nearai is installed."""
        from nearai import cli_path

        print(cli_path())

    def version(self):
        """Show nearai version."""
        print(importlib.metadata.version("nearai"))

    def task(self, *args, **kwargs):
        """CLI command for running a single task."""
        self.agent.task_cli(*args, **kwargs)


def check_update():
    """Check if there is a new version of nearai CLI available."""
    try:
        api = DefaultApi()
        latest = api.version_v1_version_get()
        current = importlib.metadata.version("nearai")

        if latest != current:
            print(f"New version of nearai CLI available: {latest}. Current version: {current}")
            print("Run `pip install --upgrade nearai` to update.")

    except Exception as _:
        pass


def main() -> None:
    check_update()
    fire.Fire(CLI)<|MERGE_RESOLUTION|>--- conflicted
+++ resolved
@@ -467,11 +467,7 @@
             task=task,
             thread_id=thread_id,
             tool_resources=tool_resources,
-<<<<<<< HEAD
-=======
             file_ids=file_ids,
-            record_run=True,
->>>>>>> d2f81c30
             local=local,
             env_vars=env_vars,
         )
@@ -485,11 +481,7 @@
         task: str,
         thread_id: Optional[str] = None,
         tool_resources: Optional[Dict[str, Any]] = None,
-<<<<<<< HEAD
-=======
         file_ids: Optional[List[str]] = None,
-        record_run: bool = True,
->>>>>>> d2f81c30
         last_message_id: Optional[str] = None,
         local: bool = False,
         env_vars: Optional[Dict[str, Any]] = None,
