--- conflicted
+++ resolved
@@ -306,33 +306,23 @@
             dataset, solver_strategy, force, subset=subset, **solver_kwargs
         )
 
-        solver_strategy_: SolverStrategy | None = SolverStrategyRegistry.get(solver_strategy, None)
+        solver_strategy_class: SolverStrategy | None = SolverStrategyRegistry.get(solver_strategy, None)
         assert (
-            solver_strategy
+            solver_strategy_class
         ), f"Solver strategy {solver_strategy} not found. Available strategies: {list(SolverStrategyRegistry.keys())}"
-<<<<<<< HEAD
 
         name = dataset
-        if solver_strategy.scoring_method == SolverScoringMethod.Custom:
+        if solver_strategy_class.scoring_method == SolverScoringMethod.Custom:
             dataset = get_dataset(dataset)
         else:
             dataset = load_dataset(dataset)
 
-        solver_strategy = solver_strategy(dataset_ref=dataset, **solver_kwargs)
-=======
-        solver_strategy_obj: SolverStrategy = solver_strategy_(dataset_ref=dataset, **solver_kwargs)  # type: ignore
->>>>>>> ed13e560
+        solver_strategy_obj: SolverStrategy = solver_strategy_class(dataset_ref=dataset, **solver_kwargs)  # type: ignore
         assert (
             name in solver_strategy_obj.compatible_datasets()
         ), f"Solver strategy {solver_strategy} is not compatible with dataset {name}"
 
-<<<<<<< HEAD
-        be = BenchmarkExecutor(
-            DatasetInfo(name, subset, dataset), solver_strategy, benchmark_id=benchmark_id
-        )
-=======
         be = BenchmarkExecutor(DatasetInfo(name, subset, dataset), solver_strategy_obj, benchmark_id=benchmark_id)
->>>>>>> ed13e560
 
         cpu_count = os.cpu_count()
         max_concurrent = (cpu_count if cpu_count is not None else 1) if max_concurrent < 0 else max_concurrent
