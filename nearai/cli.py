--- conflicted
+++ resolved
@@ -18,12 +18,7 @@
 from tabulate import tabulate
 
 from nearai.agents.local_runner import LocalRunner
-<<<<<<< HEAD
-from nearai.banners import NEAR_AI_BANNER
 from nearai.cli_helpers import display_agents_in_columns, has_pending_input
-=======
-from nearai.cli_helpers import display_agents_in_columns
->>>>>>> 6ed83e0b
 from nearai.config import (
     CONFIG,
     get_hub_client,
