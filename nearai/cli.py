--- conflicted
+++ resolved
@@ -222,18 +222,13 @@
         self, agents: str, path: Optional[str] = "", record_run: str = "true", load_env: str = "", local: bool = False
     ) -> None:
         """Runs agent interactively with environment from given path."""
-<<<<<<< HEAD
+        from nearai.environment import Environment
         _agents = [load_agent(agent, local) for agent in agents.split(",")]
         if path == "":
             if len(_agents) == 1:
                 path = _agents[0].path
             else:
                 raise ValueError("Local path is required when running multiple agents")
-=======
-        from nearai.environment import Environment
-
-        _agents = [load_agent(agent) for agent in agents.split(",")]
->>>>>>> 8c54b4bf
         env = Environment(path, _agents, CONFIG)
         env.run_interactive(record_run, load_env)
 
