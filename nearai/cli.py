import importlib.metadata
import io
import json
import os
import re
import runpy
import sys
import tarfile
from collections import OrderedDict
from dataclasses import asdict
from pathlib import Path
from textwrap import fill
from typing import Any, Dict, List, Optional, Union

import boto3
import fire
from openai.types.beta.threads.message import Attachment
from openapi_client import EntryLocation, EntryMetadataInput
from openapi_client.api.benchmark_api import BenchmarkApi
from openapi_client.api.default_api import DefaultApi
from openapi_client.api.evaluation_api import EvaluationApi
from openapi_client.api.jobs_api import JobsApi
from openapi_client.api.permissions_api import PermissionsApi
from shared.client_config import (
    DEFAULT_MODEL,
    DEFAULT_MODEL_MAX_TOKENS,
    DEFAULT_MODEL_TEMPERATURE,
    DEFAULT_NAMESPACE,
    DEFAULT_PROVIDER,
)
from shared.naming import NamespacedName, create_registry_name
from shared.provider_models import ProviderModels, get_provider_namespaced_model
from tabulate import tabulate

from nearai.agents.local_runner import LocalRunner
from nearai.config import (
    CONFIG,
    get_hub_client,
    update_config,
)
from nearai.finetune import FinetuneCli
from nearai.lib import check_metadata, parse_location, parse_tags
from nearai.registry import get_registry_folder, registry
from nearai.tensorboard_feed import TensorboardCli


class RegistryCli:
    def info(self, entry: str) -> None:
        """Show information about an item."""
        entry_location = parse_location(entry)
        metadata = registry.info(entry_location)

        if metadata is None:
            print(f"Entry {entry} not found.")
            return

        print(metadata.model_dump_json(indent=2))
        if metadata.category == "model":
            available_provider_matches = ProviderModels(CONFIG.get_client_config()).available_provider_matches(
                NamespacedName(name=metadata.name, namespace=entry_location.namespace)
            )
            if len(available_provider_matches) > 0:
                header = ["provider", "name"]

                table = []
                for provider, name in available_provider_matches.items():
                    table.append(
                        [
                            fill(provider),
                            fill(name),
                        ]
                    )
                print(tabulate(table, headers=header, tablefmt="simple_grid"))

    def metadata_template(self, local_path: str = ".", category: str = "", description: str = ""):
        """Create a metadata template."""
        path = Path(local_path)

        metadata_path = path / "metadata.json"

        # Get the name of the folder
        folder_name = path.name

        with open(metadata_path, "w") as f:
            metadata: Dict[str, Any] = {
                "name": folder_name,
                "version": "0.0.1",
                "description": description,
                "category": category,
                "tags": [],
                "details": {},
                "show_entry": True,
            }

            if category == "agent":
                metadata["details"]["agent"] = {}
                metadata["details"]["agent"]["defaults"] = {
                    "model": DEFAULT_MODEL,
                    "model_provider": DEFAULT_PROVIDER,
                    "model_temperature": DEFAULT_MODEL_TEMPERATURE,
                    "model_max_tokens": DEFAULT_MODEL_MAX_TOKENS,
                }

            json.dump(metadata, f, indent=2)

    def list(
        self,
        namespace: str = "",
        category: str = "",
        tags: str = "",
        total: int = 32,
        offset: int = 0,
        show_all: bool = False,
        show_latest_version: bool = True,
        star: str = "",
    ) -> None:
        """List available items."""
        # Make sure tags is a comma-separated list of tags
        tags_l = parse_tags(tags)
        tags = ",".join(tags_l)

        entries = registry.list(
            namespace=namespace,
            category=category,
            tags=tags,
            total=total + 1,
            offset=offset,
            show_all=show_all,
            show_latest_version=show_latest_version,
            starred_by=star,
        )

        more_rows = len(entries) > total
        entries = entries[:total]

        header = ["entry", "category", "description", "tags"]

        table = []
        for entry in entries:
            table.append(
                [
                    fill(f"{entry.namespace}/{entry.name}/{entry.version}"),
                    fill(entry.category, 20),
                    fill(entry.description, 50),
                    fill(", ".join(entry.tags), 20),
                ]
            )

        if more_rows:
            table.append(["...", "...", "...", "..."])

        print(tabulate(table, headers=header, tablefmt="simple_grid"))

        if category == "model" and len(entries) < total and namespace == "" and tags == "" and star == "":
            unregistered_common_provider_models = ProviderModels(
                CONFIG.get_client_config()
            ).get_unregistered_common_provider_models(registry.dict_models())
            if len(unregistered_common_provider_models):
                print(
                    f"There are unregistered common provider models: {unregistered_common_provider_models}. Run 'nearai registry upload-unregistered-common-provider-models' to update registry."  # noqa: E501
                )

    def update(self, local_path: str = ".") -> None:
        """Update metadata of a registry item."""
        path = Path(local_path)

        if CONFIG.auth is None:
            print("Please login with `nearai login`")
            exit(1)

        metadata_path = path / "metadata.json"
        check_metadata(metadata_path)

        with open(metadata_path) as f:
            metadata: Dict[str, Any] = json.load(f)

        namespace = CONFIG.auth.account_id

        entry_location = EntryLocation.model_validate(
            dict(
                namespace=namespace,
                name=metadata.pop("name"),
                version=metadata.pop("version"),
            )
        )

        entry_metadata = EntryMetadataInput.model_validate(metadata)
        result = registry.update(entry_location, entry_metadata)
        print(json.dumps(result, indent=2))

    def upload_unregistered_common_provider_models(self, dry_run: bool = True) -> None:
        """Creates new registry items for unregistered common provider models."""
        provider_matches_list = ProviderModels(CONFIG.get_client_config()).get_unregistered_common_provider_models(
            registry.dict_models()
        )
        if len(provider_matches_list) == 0:
            print("No new models to upload.")
            return

        print("Going to create new registry items:")
        header = ["entry", "description"]
        table = []
        paths = []
        for provider_matches in provider_matches_list:
            provider_model = provider_matches.get(DEFAULT_PROVIDER) or next(iter(provider_matches.values()))
            _, model = get_provider_namespaced_model(provider_model)
            assert model.namespace == ""
            model.name = create_registry_name(model.name)
            model.namespace = DEFAULT_NAMESPACE
            version = "1.0.0"
            description = " & ".join(provider_matches.values())
            table.append(
                [
                    fill(f"{model.namespace}/{model.name}/{version}"),
                    fill(description, 50),
                ]
            )

            path = get_registry_folder() / model.namespace / model.name / version
            path.mkdir(parents=True, exist_ok=True)
            paths.append(path)
            metadata_path = path / "metadata.json"
            with open(metadata_path, "w") as f:
                metadata: Dict[str, Any] = {
                    "name": model.name,
                    "version": version,
                    "description": description,
                    "category": "model",
                    "tags": [],
                    "details": {},
                    "show_entry": True,
                }
                json.dump(metadata, f, indent=2)

        print(tabulate(table, headers=header, tablefmt="simple_grid"))
        if dry_run:
            print("Please verify, then repeat the command with --dry_run=False")
        else:
            for path in paths:
                self.upload(str(path))

    def upload(self, local_path: str = ".") -> None:
        """Upload item to the registry."""
        registry.upload(Path(local_path), show_progress=True)

    def download(self, entry_location: str, force: bool = False) -> None:
        """Download item."""
        registry.download(entry_location, force=force, show_progress=True)


class ConfigCli:
    def set(self, key: str, value: str, local: bool = False) -> None:
        """Add key-value pair to the config file."""
        update_config(key, value, local)

    def get(self, key: str) -> None:
        """Get value of a key in the config file."""
        print(CONFIG.get(key))

    def show(self) -> None:  # noqa: D102
        for key, value in asdict(CONFIG).items():
            print(f"{key}: {value}")


class BenchmarkCli:
    def __init__(self):
        """Initialize Benchmark API."""
        self.client = BenchmarkApi()

    def _get_or_create_benchmark(self, benchmark_name: str, solver_name: str, args: Dict[str, Any], force: bool) -> int:
        if CONFIG.auth is None:
            print("Please login with `nearai login`")
            exit(1)
        namespace = CONFIG.auth.account_id

        # Sort the args to have a consistent representation.
        solver_args = json.dumps(OrderedDict(sorted(args.items())))

        benchmark_id = self.client.get_benchmark_v1_benchmark_get_get(
            namespace=namespace,
            benchmark_name=benchmark_name,
            solver_name=solver_name,
            solver_args=solver_args,
        )

        if benchmark_id == -1 or force:
            benchmark_id = self.client.create_benchmark_v1_benchmark_create_get(
                benchmark_name=benchmark_name,
                solver_name=solver_name,
                solver_args=solver_args,
            )

        assert benchmark_id != -1
        return benchmark_id

    def run(
        self,
        dataset: str,
        solver_strategy: str,
        max_concurrent: int = 2,
        force: bool = False,
        subset: Optional[str] = None,
        check_compatibility: bool = True,
        record: bool = False,
        num_inference_retries: int = 10,
        **solver_args: Any,
    ) -> None:
        """Run benchmark on a dataset with a solver strategy.

        It will cache the results in the database and subsequent runs will pull the results from the cache.
        If force is set to True, it will run the benchmark again and update the cache.
        """
        from nearai.benchmark import BenchmarkExecutor, DatasetInfo
        from nearai.dataset import get_dataset, load_dataset
        from nearai.solvers import SolverScoringMethod, SolverStrategy, SolverStrategyRegistry

        CONFIG.num_inference_retries = num_inference_retries

        args = dict(solver_args)
        if subset is not None:
            args["subset"] = subset

        benchmark_id = self._get_or_create_benchmark(
            benchmark_name=dataset,
            solver_name=solver_strategy,
            args=args,
            force=force,
        )

        solver_strategy_class: Union[SolverStrategy, None] = SolverStrategyRegistry.get(solver_strategy, None)
        assert (
            solver_strategy_class
        ), f"Solver strategy {solver_strategy} not found. Available strategies: {list(SolverStrategyRegistry.keys())}"

        name = dataset
        if solver_strategy_class.scoring_method == SolverScoringMethod.Custom:
            dataset = str(get_dataset(dataset))
        else:
            dataset = load_dataset(dataset)

        solver_strategy_obj: SolverStrategy = solver_strategy_class(dataset_ref=dataset, **solver_args)  # type: ignore
        if check_compatibility:
            assert name in solver_strategy_obj.compatible_datasets() or any(
                map(lambda n: n in name, solver_strategy_obj.compatible_datasets())
            ), f"Solver strategy {solver_strategy} is not compatible with dataset {name}"

        be = BenchmarkExecutor(DatasetInfo(name, subset, dataset), solver_strategy_obj, benchmark_id=benchmark_id)

        cpu_count = os.cpu_count()
        max_concurrent = (cpu_count if cpu_count is not None else 1) if max_concurrent < 0 else max_concurrent
        be.run(max_concurrent=max_concurrent, record=record)

    def list(
        self,
        namespace: Optional[str] = None,
        benchmark: Optional[str] = None,
        solver: Optional[str] = None,
        args: Optional[str] = None,
        total: int = 32,
        offset: int = 0,
    ):
        """List all executed benchmarks."""
        result = self.client.list_benchmarks_v1_benchmark_list_get(
            namespace=namespace,
            benchmark_name=benchmark,
            solver_name=solver,
            solver_args=args,
            total=total,
            offset=offset,
        )

        header = ["id", "namespace", "benchmark", "solver", "args", "score", "solved", "total"]
        table = []
        for benchmark_output in result:
            score = 100 * benchmark_output.solved / benchmark_output.total
            table.append(
                [
                    fill(str(benchmark_output.id)),
                    fill(benchmark_output.namespace),
                    fill(benchmark_output.benchmark),
                    fill(benchmark_output.solver),
                    fill(benchmark_output.args),
                    fill(f"{score:.2f}%"),
                    fill(str(benchmark_output.solved)),
                    fill(str(benchmark_output.total)),
                ]
            )

        print(tabulate(table, headers=header, tablefmt="simple_grid"))


class EvaluationCli:
    def table(
        self,
        all_key_columns: bool = False,
        all_metrics: bool = False,
        num_columns: int = 6,
        metric_name_max_length: int = 30,
    ) -> None:
        """Prints table of evaluations."""
        from nearai.evaluation import print_evaluation_table

        api = EvaluationApi()
        table = api.table_v1_evaluation_table_get()

        print_evaluation_table(
            table.rows,
            table.columns,
            table.important_columns,
            all_key_columns,
            all_metrics,
            num_columns,
            metric_name_max_length,
        )


class AgentCli:
    def inspect(self, path: str) -> None:
        """Inspect environment from given path."""
        import subprocess

        filename = Path(os.path.abspath(__file__)).parent / "streamlit_inspect.py"
        subprocess.call(["streamlit", "run", filename, "--", path])

    def interactive(
        self,
        agents: str,
        thread_id: Optional[str] = None,
        tool_resources: Optional[Dict[str, Any]] = None,
        local: bool = False,
        env_vars: Optional[Dict[str, Any]] = None,
    ) -> None:
        """Runs agent interactively."""
        last_message_id = None
        while True:
            new_message = input("> ")
            if new_message.lower() == "exit":
                break

            last_message_id = self._task(
                agents=agents,
                task=new_message,
                thread_id=thread_id,
                tool_resources=tool_resources,
                last_message_id=last_message_id,
                local=local,
                env_vars=env_vars,
            )

            # Update thread_id for the next iteration
            if thread_id is None:
                thread_id = self.last_thread_id

    def task(
        self,
        agents: str,
        task: str,
        thread_id: Optional[str] = None,
        tool_resources: Optional[Dict[str, Any]] = None,
        file_ids: Optional[List[str]] = None,
        local: bool = False,
        env_vars: Optional[Dict[str, Any]] = None,
    ) -> None:
        """CLI wrapper for the _task method."""
        last_message_id = self._task(
            agents=agents,
            task=task,
            thread_id=thread_id,
            tool_resources=tool_resources,
<<<<<<< HEAD
=======
            file_ids=file_ids,
>>>>>>> 9c2ec19e
            local=local,
            env_vars=env_vars,
        )
        if last_message_id:
            print(f"Task completed. Thread ID: {self.last_thread_id}")
            print(f"Last message ID: {last_message_id}")

    def _task(
        self,
        agents: str,
        task: str,
        thread_id: Optional[str] = None,
        tool_resources: Optional[Dict[str, Any]] = None,
<<<<<<< HEAD
=======
        file_ids: Optional[List[str]] = None,
>>>>>>> 9c2ec19e
        last_message_id: Optional[str] = None,
        local: bool = False,
        env_vars: Optional[Dict[str, Any]] = None,
    ) -> Optional[str]:
        """Runs agent non-interactively with a single task."""
        hub_client = get_hub_client()
        if thread_id:
            thread = hub_client.beta.threads.retrieve(thread_id)
        else:
            thread = hub_client.beta.threads.create(
                tool_resources=tool_resources,
            )

        hub_client.beta.threads.messages.create(
            thread_id=thread.id,
            role="user",
            content=task,
            attachments=[Attachment(file_id=file_id) for file_id in file_ids] if file_ids else None,
        )

        if not local:
            hub_client.beta.threads.runs.create_and_poll(
                thread_id=thread.id,
                assistant_id=agents,
            )
        else:
            run = hub_client.beta.threads.runs.create(
                thread_id=thread.id,
                assistant_id=agents,
                extra_body={"delegate_execution": True},
            )
            params = {
                "api_url": CONFIG.api_url,
                "tool_resources": run.tools,
                "data_source": "local_files",
                "user_env_vars": env_vars,
                "agent_env_vars": {},
            }
            auth = CONFIG.auth
            assert auth is not None
            LocalRunner(agents, agents, thread.id, run.id, auth, params)

        # List new messages
        messages = hub_client.beta.threads.messages.list(thread_id=thread.id, after=last_message_id, order="asc")
        message_list = list(messages)
        if message_list:
            for msg in message_list:
                if msg.role == "assistant":
                    print(f"Assistant: {msg.content[0].text.value}")
            last_message_id = message_list[-1].id
        else:
            print("No new messages")

        # Store the thread_id for potential use in interactive mode
        self.last_thread_id = thread.id

        return last_message_id

    def run_remote(
        self,
        agents: str,
        new_message: str = "",
        environment_id: str = "",
        provider: str = "aws_lambda",
        params: object = None,
        framework: str = "base",
        environment: str = "production",
    ) -> None:
        """Invoke a Container based AWS lambda function to run agents on a given environment."""
        from nearai.clients.lambda_client import LambdaWrapper

        if not CONFIG.auth:
            print("Please login with `nearai login`")
            return
        if provider != "aws_lambda":
            print(f"Provider {provider} is not supported.")
            return
        if not params:
            params = {"max_iterations": 1}

        wrapper = LambdaWrapper(boto3.client("lambda", region_name="us-east-2"))
        try:
            new_environment = wrapper.invoke_function(
                f"{environment}-agent-runner-{framework}",
                {
                    "agents": agents,
                    "environment_id": environment_id,
                    "auth": CONFIG.auth.model_dump(),
                    "new_message": new_message,
                    "params": params,
                },
            )
            print(f"Agent run finished. New environment is {new_environment}")
        except Exception as e:
            print(f"Error running agent remotely: {e}")

    def create(self, name: Optional[str] = None, description: Optional[str] = None, fork: Optional[str] = None) -> None:
        """Create a new agent or fork an existing one.

        Usage:
          nearai agent create
          nearai agent create --name <agent_name> --description <description>
          nearai agent create --fork <namespace/agent_name/version> [--name <new_agent_name>]

        Options:
          --name          Name of the new agent.
          --description   Description of the new agent.
          --fork          Fork an existing agent specified by namespace/agent_name/version.

        Examples
        --------
          nearai agent create
          nearai agent create --name my_agent --description "My new agent"
          nearai agent create --fork agentic.near/summary/0.0.3 --name new_summary_agent

        """
        # Check if the user is authenticated
        if CONFIG.auth is None or CONFIG.auth.account_id is None:
            print("Please login with `nearai login` before creating an agent.")
            return

        namespace = CONFIG.auth.account_id

        if fork:
            # Fork an existing agent
            self._fork_agent(fork, namespace, name)
        else:
            # Create a new agent from scratch
            self._create_new_agent(namespace, name, description)

    def _create_new_agent(self, namespace: str, name: Optional[str], description: Optional[str]) -> None:
        """Create a new agent from scratch."""
        # Prompt for agent name if not provided
        if not name or not isinstance(name, str):
            name = input("Name: ").strip()
            while not name or not isinstance(name, str):
                print("Agent name cannot be empty.")
                name = input("Name: ").strip()

        # Prompt for description if not provided
        while not description or not isinstance(description, str):
            print("A description is needed for agent matching and cannot be empty.")
            description = input("Description: ").strip()

        # Set the agent path
        agent_path = get_registry_folder() / namespace / name / "0.0.1"
        agent_path.mkdir(parents=True, exist_ok=True)

        # Create metadata.json
        metadata = {
            "name": name,
            "version": "0.0.1",
            "description": description,
            "category": "agent",
            "tags": [],
            "details": {
                "agent": {
                    "defaults": {
                        "model": DEFAULT_MODEL,
                        "model_provider": DEFAULT_PROVIDER,
                        "model_temperature": DEFAULT_MODEL_TEMPERATURE,
                        "model_max_tokens": DEFAULT_MODEL_MAX_TOKENS,
                    }
                }
            },
            "show_entry": True,
        }

        metadata_path = agent_path / "metadata.json"
        with open(metadata_path, "w") as f:
            json.dump(metadata, f, indent=2)

        # Create a default agent.py
        agent_py_content = """from nearai.agents.environment import Environment


def run(env: Environment):
    env.add_message("assistant", "Hello, world!")
    # Your agent code here
    # Example:
    # prompt = {"role": "system", "content": "You are a helpful assistant."}
    # result = env.completion([prompt] + env.list_messages())
    # env.add_message("assistant", result)


run(env)

"""
        agent_py_path = agent_path / "agent.py"
        with open(agent_py_path, "w") as f:
            f.write(agent_py_content)

        print(f"\nAgent created at: {agent_path}")
        print("\nUseful commands:")
        print(f"  > nearai agent interactive {name} --local")
        print(f"  > nearai registry upload {agent_path}")

    def _fork_agent(self, fork: str, namespace: str, new_name: Optional[str]) -> None:
        """Fork an existing agent."""
        import shutil

        # Parse the fork parameter
        try:
            entry_location = parse_location(fork)
            fork_namespace = entry_location.namespace
            fork_name = entry_location.name
            fork_version = entry_location.version
        except ValueError:
            print("Invalid fork parameter format. Expected format: <namespace>/<agent-name>/<version>")
            return

        # Download the agent from the registry
        agent_location = f"{fork_namespace}/{fork_name}/{fork_version}"
        print(f"Downloading agent '{agent_location}'...")
        registry.download(agent_location, force=False, show_progress=True)
        source_path = get_registry_folder() / fork_namespace / fork_name / fork_version

        # Prompt for the new agent name if not provided
        if not new_name:
            new_name = input("Enter the new agent name: ").strip()
            if not new_name:
                print("Agent name cannot be empty.")
                return

            # confirm pattern is ok
            identifier_pattern = re.compile(r"^[a-zA-Z0-9_\-.]+$")
            if identifier_pattern.match(new_name) is None:
                print("Invalid Name, please choose something different")
                return

        # Set the destination path
        dest_path = get_registry_folder() / namespace / new_name / "0.0.1"

        # Copy the agent files
        shutil.copytree(source_path, dest_path)

        # Update metadata.json
        metadata_path = dest_path / "metadata.json"
        with open(metadata_path, "r") as file:
            metadata = json.load(file)

        metadata["name"] = new_name
        metadata["version"] = "0.0.1"

        with open(metadata_path, "w") as file:
            json.dump(metadata, file, indent=2)

        print(f"\nForked agent '{agent_location}' to '{dest_path}'")
        print(f"Agent '{new_name}' created at '{dest_path}' with updated metadata.")
        print("\nUseful commands:")
        print(f"  > nearai agent interactive {new_name} --local")
        print(f"  > nearai registry upload {dest_path}")


class VllmCli:
    def run(self, *args: Any, **kwargs: Any) -> None:  # noqa: D102
        original_argv = sys.argv.copy()
        sys.argv = [
            sys.argv[0],
        ]
        for key, value in kwargs.items():
            sys.argv.extend([f"--{key.replace('_', '-')}", str(value)])
        print(sys.argv)

        try:
            runpy.run_module("vllm.entrypoints.openai.api_server", run_name="__main__", alter_sys=True)
        finally:
            sys.argv = original_argv


class HubCLI:
    def chat(self, **kwargs):
        """Chat with model from NearAI hub.

        Args:
        ----
            query (str): User's query to model
            endpoint (str): NearAI HUB's url
            model (str): Name of a model
            provider (str): Name of a provider
            info (bool): Display system info
            kwargs (Dict[str, Any]): All cli keyword arguments

        """
        from nearai.hub import Hub

        hub = Hub(CONFIG)
        hub.chat(kwargs)


class LogoutCLI:
    def __call__(self, **kwargs):
        """Clear NEAR account auth data."""
        from nearai.config import load_config_file, save_config_file

        config = load_config_file()
        if not config.get("auth") or not config["auth"].get("account_id"):
            print("Auth data does not exist.")
        else:
            config.pop("auth", None)
            save_config_file(config)
            print("Auth data removed")


class LoginCLI:
    def __call__(self, **kwargs):
        """Login with NEAR Mainnet account.

        Args:
        ----
            remote (bool): Remote login allows signing message with NEAR Account on a remote machine
            auth_url (str): Url to the auth portal
            accountId (str): AccountId in .near-credentials folder to signMessage
            privateKey (str): Private Key to sign a message
            kwargs (Dict[str, Any]): All cli keyword arguments

        """
        from nearai.login import generate_and_save_signature, login_with_file_credentials, login_with_near_auth

        remote = kwargs.get("remote", False)
        account_id = kwargs.get("accountId", None)
        private_key = kwargs.get("privateKey", None)

        if not remote and account_id and private_key:
            generate_and_save_signature(account_id, private_key)
        elif not remote and account_id:
            login_with_file_credentials(account_id)
        else:
            auth_url = kwargs.get("auth_url", "https://auth.near.ai")
            login_with_near_auth(remote, auth_url)

    def status(self):
        """Load NEAR account authorization data."""
        from nearai.login import print_login_status

        print_login_status()

    def save(self, **kwargs):
        """Save NEAR account authorization data.

        Args:
        ----
            accountId (str): Near Account
            signature (str): Signature
            publicKey (str): Public Key used to sign
            callbackUrl (str): Callback Url
            nonce (str): nonce
            kwargs (Dict[str, Any]): All cli keyword arguments

        """
        from nearai.login import update_auth_config

        account_id = kwargs.get("accountId")
        signature = kwargs.get("signature")
        public_key = kwargs.get("publicKey")
        callback_url = kwargs.get("callbackUrl")
        nonce = kwargs.get("nonce")

        if account_id and signature and public_key and callback_url and nonce:
            update_auth_config(account_id, signature, public_key, callback_url, nonce)
        else:
            print("Missing data")


class PermissionCli:
    def __init__(self) -> None:  # noqa: D107
        self.client = PermissionsApi()

    def grant(self, account_id: str, permission: str):
        """Grant permission to an account."""
        self.client.grant_permission_v1_permissions_grant_permission_post(account_id, permission)

    def revoke(self, account_id: str, permission: str = ""):
        """Revoke permission from an account. If permission is empty all permissions are revoked."""
        self.client.revoke_permission_v1_permissions_revoke_permission_post(account_id, permission)


class CLI:
    def __init__(self) -> None:  # noqa: D107
        self.registry = RegistryCli()
        self.login = LoginCLI()
        self.logout = LogoutCLI()
        self.hub = HubCLI()

        self.config = ConfigCli()
        self.benchmark = BenchmarkCli()
        self.evaluation = EvaluationCli()
        self.agent = AgentCli()
        self.finetune = FinetuneCli()
        self.tensorboard = TensorboardCli()
        self.vllm = VllmCli()
        self.permission = PermissionCli()

    def submit(self, path: Optional[str] = None):
        """Submit a task to be executed by a worker."""
        if path is None:
            path = os.getcwd()

        tar_stream = io.BytesIO()
        with tarfile.open(fileobj=tar_stream, mode="w:gz") as tar:
            tar.add(path, arcname=os.path.basename(path))
        tar_stream.seek(0)

        client = JobsApi()
        client.add_job_v1_jobs_add_job_post(tar_stream.read())

    def location(self) -> None:  # noqa: D102
        """Show location where nearai is installed."""
        from nearai import cli_path

        print(cli_path())

    def version(self):
        """Show nearai version."""
        print(importlib.metadata.version("nearai"))

    def task(self, *args, **kwargs):
        """CLI command for running a single task."""
        self.agent.task_cli(*args, **kwargs)


def check_update():
    """Check if there is a new version of nearai CLI available."""
    try:
        api = DefaultApi()
        latest = api.version_v1_version_get()
        current = importlib.metadata.version("nearai")

        if latest != current:
            print(f"New version of nearai CLI available: {latest}. Current version: {current}")
            print("Run `pip install --upgrade nearai` to update.")

    except Exception as _:
        pass


def main() -> None:
    check_update()
    fire.Fire(CLI)<|MERGE_RESOLUTION|>--- conflicted
+++ resolved
@@ -467,10 +467,7 @@
             task=task,
             thread_id=thread_id,
             tool_resources=tool_resources,
-<<<<<<< HEAD
-=======
             file_ids=file_ids,
->>>>>>> 9c2ec19e
             local=local,
             env_vars=env_vars,
         )
@@ -484,10 +481,7 @@
         task: str,
         thread_id: Optional[str] = None,
         tool_resources: Optional[Dict[str, Any]] = None,
-<<<<<<< HEAD
-=======
         file_ids: Optional[List[str]] = None,
->>>>>>> 9c2ec19e
         last_message_id: Optional[str] = None,
         local: bool = False,
         env_vars: Optional[Dict[str, Any]] = None,
