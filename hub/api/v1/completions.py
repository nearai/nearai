--- conflicted
+++ resolved
@@ -1,15 +1,16 @@
+import asyncio
 import json
-import asyncio
+from datetime import datetime
 from enum import Enum
 from os import getenv
-from hub.api.v1.models import Delta, Message, get_session
 from typing import Callable, List, Union
-from datetime import datetime
 
 from dotenv import load_dotenv
 from nearai.shared.client_config import DEFAULT_MAX_RETRIES, DEFAULT_TIMEOUT
 from openai import OpenAI
 from pydantic import BaseModel, field_validator
+
+from hub.api.v1.models import Delta, get_session
 
 load_dotenv()
 
@@ -19,16 +20,10 @@
     FIREWORKS = "fireworks"
     LOCAL = "local"
 
+
 async def handle_stream(db, thread_id, run_id, message_id, resp_stream, add_usage_callback: Callable):
     response_chunks = []
 
-<<<<<<< HEAD
-    for chunk in resp_stream:
-        c = json.dumps(chunk.model_dump())
-        response_chunks.append(c)
-        yield f"data: {c}\n\n"
-        await asyncio.sleep(0) # lets the event loop yield, otherwise it batches yields
-=======
     if run_id is not None:
         with get_session() as session:
             for chunk in resp_stream:
@@ -37,26 +32,26 @@
 
                 txt = chunk.choices[0].delta.content
                 if txt is not None:
-                    content = {"content":[{"index":0,"type":"text","text":{"value":txt}}]}
+                    content = {"content": [{"index": 0, "type": "text", "text": {"value": txt}}]}
                     delta = Delta(
                         event="thread.message.delta",
                         content=content,
                         created_at=datetime.now(),
-                        run_id=run_id, 
+                        run_id=run_id,
                         thread_id=thread_id,
-                        message_id=message_id
+                        message_id=message_id,
                     )
                     session.add(delta)
                     session.commit()
-                    print("Writing Delta obect",run_id,thread_id, message_id)
+                    print("Writing Delta obect", run_id, thread_id, message_id)
                 yield f"data: {c}\n\n"
-                await asyncio.sleep(0) # lets the event loop yield, otherwise it batches yields
+                await asyncio.sleep(0)  # lets the event loop yield, otherwise it batches yields
         delta = Delta(
             event="thread.run.completed",
             created_at=datetime.now(),
             run_id=run_id,
             thread_id=thread_id,
-            message_id=message_id
+            message_id=message_id,
         )
         session.add(delta)
         session.commit()
@@ -66,12 +61,12 @@
             c = json.dumps(chunk.model_dump())
             response_chunks.append(c)
             yield f"data: {c}\n\n"
-            await asyncio.sleep(0) # lets the event loop yield, otherwise it batches yields
->>>>>>> 1f1dc1cf
+            await asyncio.sleep(0)  # lets the event loop yield, otherwise it batches yields
 
     yield "data: [DONE]\n\n"
     full_response_text = "".join(response_chunks)
     add_usage_callback(full_response_text)
+
 
 def get_llm_ai(provider: str) -> OpenAI:
     if provider == "hyperbolic":
