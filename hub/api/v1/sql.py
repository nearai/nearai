import json
import logging
import uuid
from datetime import datetime
from enum import Enum
from os import getenv
from typing import Any, Dict, List, Literal, Optional

import pymysql
import pymysql.cursors
from dotenv import load_dotenv
from nearai.shared.models import SimilaritySearch, SimilaritySearchFile
from pydantic import BaseModel, RootModel

from hub.api.v1.models import Completion, get_session

load_dotenv()

logger = logging.getLogger(__name__)


class NonceStatus(str, Enum):
    ACTIVE = "active"
    REVOKED = "revoked"


class UserNonce(BaseModel):
    nonce: str
    account_id: str
    message: str
    recipient: str
    callback_url: Optional[str]

    nonce_status: NonceStatus
    first_seen_at: datetime

    def is_revoked(self):
        """Check if the nonce is revoked."""
        return self.nonce_status == NonceStatus.REVOKED


class UserNonces(RootModel):
    root: List[UserNonce]


class VectorStoreStatus(str, Enum):
    ACTIVE = "active"
    INACTIVE = "inactive"


class VectorStore(BaseModel):
    id: str
    account_id: str
    name: str
    file_ids: List[str]
    expires_after: Dict[str, Any]
    chunking_strategy: Dict[str, Any]
    metadata: Dict[str, str]
    created_at: datetime
    updated_at: datetime
    status: VectorStoreStatus


class VectorStoreFile(BaseModel):
    id: str
    account_id: str
    file_uri: str
    purpose: str
    filename: str
    content_type: str
    file_size: int
    encoding: Optional[str]
    created_at: datetime
    updated_at: datetime
    embedding_status: Optional[Literal["in_progress", "completed"]]


class SqlClient:
    def __init__(self):  # noqa: D107
        self.db = pymysql.connect(
            host=getenv("DATABASE_HOST"),
            user=getenv("DATABASE_USER"),
            password=getenv("DATABASE_PASSWORD"),
            database=getenv("DATABASE_NAME"),
            autocommit=True,
        )

    def __fetch_all(self, query: str, args: object = None):
        """Fetches all matching rows from the database.

        Returns a list of dictionaries, the dicts can be used by Pydantic models.
        """
        cursor = self.db.cursor(pymysql.cursors.DictCursor)
        cursor.execute(query, args)
        return cursor.fetchall()

    def __fetch_one(self, query: str, args: object = None):
        """Fetches one row from the database.

        Returns a dictionary, the dict can be used by Pydantic models.
        """
        cursor = self.db.cursor(pymysql.cursors.DictCursor)
        cursor.execute(query, args)
        return cursor.fetchone()

<<<<<<< HEAD
    def add_user_usage(self, account_id: str, query_text: str, response: str, model: str, provider: str, endpoint: str):  # noqa: D102
        query = "INSERT INTO completions (account_id, query, response, model, provider, endpoint) VALUES (%s, %s, %s, %s, %s, %s)"
        self.db.cursor().execute(query, (account_id, query_text, response, model, provider, endpoint))
        self.db.commit()
=======
    def add_user_usage(self, account_id: str, query: str, response: str, model: str, provider: str, endpoint: str):  # noqa: D102
        """Store completion usage data with robust JSON handling.

        Args:
        ----
            account_id: User account identifier
            query: Raw query string or JSON string
            response: Raw response or JSON string
            model: Model identifier
            provider: Provider name
            endpoint: API endpoint used

        """
        # Default usage data
        token_data = {
            "completion_tokens": 0,
            "prompt_tokens": 0,
            "total_tokens": 0,
            "completion_tokens_details": None,
            "prompt_tokens_details": None,
        }

        try:
            response_dict = json.loads(response)
        except Exception as e:
            logger.error(f"Error parsing response JSON: {e}")
            response_dict = {"value": str(response)}

        try:
            query_dict = json.loads(query)
        except Exception as e:
            logger.error(f"Error parsing response JSON: {e}")
            query_dict = {"value": query}

        if isinstance(response, dict) and "usage" in response:
            token_data.update(response["usage"])

        completion = Completion(
            account_id=account_id,
            query=query_dict,
            response=response_dict,
            model=model,
            provider=provider,
            endpoint=endpoint,
            completion_tokens=token_data.get("completion_tokens", 0),
            prompt_tokens=token_data.get("prompt_tokens", 0),
            total_tokens=token_data.get("total_tokens", 0),
            completion_tokens_details=token_data.get("completion_tokens_details"),
            prompt_tokens_details=token_data.get("prompt_tokens_details"),
        )

        with get_session() as session:
            session.add(completion)
            session.commit()
            # Refresh to get the auto-generated ID
            session.refresh(completion)
>>>>>>> 44740f16

    def get_user_usage(self, account_id: str):  # noqa: D102
        query = "SELECT * FROM completions WHERE account_id = %s"
        return self.__fetch_all(query, (account_id,))

    def store_nonce(self, account_id: str, nonce: bytes, message: str, recipient: str, callback_url: Optional[str]):  # noqa: D102
        logging.info(f"Storing nonce {nonce.decode()} for account {account_id}")
        query = """
        INSERT INTO nonces (nonce, account_id, message, recipient, callback_url, nonce_status)
        VALUES (%s, %s, %s, %s, %s, %s)
        """
        self.db.cursor().execute(query, (nonce.decode(), account_id, message, recipient, callback_url, "active"))
        self.db.commit()

    def get_account_nonces(self, account_id: str):  # noqa: D102
        query = "SELECT * FROM nonces WHERE account_id = %s"
        nonces = [UserNonce(**x) for x in self.__fetch_all(query, (account_id,))]
        user_nonces = UserNonces(root=nonces) if nonces else None
        return user_nonces

    def get_account_nonce(self, account_id: str, nonce: bytes):  # noqa: D102
        query = "SELECT * FROM nonces WHERE account_id = %s AND nonce = %s"
        res = self.__fetch_one(query, (account_id, nonce.decode()))
        user_nonce = UserNonce(**res) if res else None
        return user_nonce

    def revoke_nonce(self, account_id: str, nonce: bytes):  # noqa: D102
        logging.info(f"Revoking nonce {nonce.decode()} for account {account_id}")
        query = "UPDATE nonces SET nonce_status = 'revoked' WHERE account_id = %s AND nonce = %s"
        self.db.cursor().execute(query, (account_id, nonce.decode()))
        self.db.commit()

    def revoke_all_nonces(self, account_id):  # noqa: D102
        logging.info(f"Revoking all nonces for account {account_id}")
        query = "UPDATE nonces SET nonce_status = 'revoked' WHERE account_id = %s"
        self.db.cursor().execute(query, (account_id,))
        self.db.commit()

    def create_vector_store(
        self,
        account_id: str,
        name: str,
        file_ids: List[str],
        expires_after: Optional[Dict[str, Any]] = None,
        chunking_strategy: Optional[Dict[str, Any]] = None,
        metadata: Optional[Dict[str, str]] = None,
    ) -> str:
        """Create a new vector store.

        Args:
        ----
            account_id (str): The ID of the account creating the vector store.
            name (str): The name of the vector store.
            file_ids (List[str]): List of file IDs associated with the vector store.
            expires_after (Optional[Dict[str, Any]], optional): Expiration settings. Defaults to None.
            chunking_strategy (Optional[Dict[str, Any]], optional): Chunking strategy settings. Defaults to None.
            metadata (Optional[Dict[str, str]], optional): Additional metadata. Defaults to None.

        Returns:
        -------
            str: The ID of the created vector store.

        Raises:
        ------
            ValueError: If any dictionary values are not JSON serializable.

        """
        vs_id = f"vs_{uuid.uuid4().hex[:24]}"

        query = """
        INSERT INTO vector_stores (id, account_id, name, file_ids, expires_after, chunking_strategy, metadata)
        VALUES (%s, %s, %s, %s, %s, %s, %s)
        """
        cursor = self.db.cursor()
        try:
            cursor.execute(
                query,
                (
                    vs_id,
                    account_id,
                    name,
                    json.dumps(file_ids if file_ids else []),
                    json.dumps(expires_after if expires_after else {}),
                    json.dumps(chunking_strategy if chunking_strategy else {}),
                    json.dumps(metadata if metadata else {}),
                ),
            )
            self.db.commit()
            return vs_id
        except TypeError as e:
            if "dict can not be used as parameter" in str(e):
                raise ValueError(
                    "Invalid data type in parameters. Ensure all dictionary values are JSON serializable."
                ) from e
            raise

    def get_vector_store(self, vector_store_id: str) -> Optional[VectorStore]:  # noqa: D102
        """Get a vector store by id."""
        query = "SELECT * FROM vector_stores WHERE id = %s"
        logger.info(f"Querying vector store with id: {vector_store_id}")

        result = self.__fetch_one(query, (vector_store_id,))
        if not result:
            return None

        result["file_ids"] = json.loads(result["file_ids"])
        result["expires_after"] = json.loads(result["expires_after"])
        result["chunking_strategy"] = json.loads(result["chunking_strategy"])
        result["metadata"] = json.loads(result["metadata"]) if result["metadata"] else None
        return VectorStore(**result)

    def get_vector_store_by_account(self, vector_store_id: str, account_id: str) -> Optional[VectorStore]:
        """Get a vector store by account id."""
        query = "SELECT * FROM vector_stores WHERE id = %s AND account_id = %s"

        result = self.__fetch_one(query, (vector_store_id, account_id))
        if not result:
            return None
        result["file_ids"] = json.loads(result["file_ids"])
        result["expires_after"] = json.loads(result["expires_after"])
        result["chunking_strategy"] = json.loads(result["chunking_strategy"])
        result["metadata"] = json.loads(result["metadata"]) if result["metadata"] else None

        return VectorStore(**result)

    def get_vector_stores(self, account_id: str) -> Optional[List[VectorStore]]:
        """Get all vector stores for a given account."""
        query = "SELECT * FROM vector_stores WHERE account_id = %s"
        results = self.__fetch_all(query, (account_id,))
        
        vector_stores = []
        for result in results:
            result["file_ids"] = json.loads(result["file_ids"])
            result["expires_after"] = json.loads(result["expires_after"])
            result["chunking_strategy"] = json.loads(result["chunking_strategy"])
            result["metadata"] = json.loads(result["metadata"]) if result["metadata"] else None
            vector_stores.append(VectorStore(**result))
            
        return vector_stores

    def get_user_memory(self, account_id: str) -> Optional[str]:
        """Get the user memory vector store id for a given account."""
        query = "SELECT vector_store_id FROM user_memory WHERE account_id = %s"
        r = self.__fetch_one(query, (account_id,))
        return r["vector_store_id"] if r else None

    def set_user_memory(self, account_id: str, vector_store_id: str):
        """Set the user memory vector store id for a given account."""
        query = "INSERT INTO user_memory (account_id, vector_store_id) VALUES (%s, %s)"
        self.db.cursor().execute(query, (account_id, vector_store_id))
        self.db.commit()

    def create_file(
        self,
        account_id: str,
        file_uri: str,
        purpose: str,
        filename: str,
        content_type: str,
        file_size: int,
        encoding: Optional[str] = None,
        embedding_status: Optional[Literal["in_progress", "completed"]] = None,
    ) -> str:
        """Add file details to the vector store.

        Args:
        ----
            account_id (str): The ID of the account associated with the file.
            file_uri (str): The URI of the file.
            purpose (str): The purpose of the file.
            filename (str): The name of the file.
            content_type (str): The content type of the file.
            file_size (int): The size of the file in bytes.
            encoding (Optional[str], optional): The encoding of the file. Defaults to None.
            embedding_status (Optional[Literal["in_progress", "completed"]], optional): The status of the embedding
            process. Defaults to None.

        Returns:
        -------
            str: The generated file ID.

        """
        file_id = f"file_{uuid.uuid4().hex[:24]}"

        query = """
        INSERT INTO vector_store_files (id, account_id, file_uri, purpose, filename, content_type, file_size, encoding, embedding_status)
        VALUES (%s, %s, %s, %s, %s, %s, %s, %s, %s)
        """  # noqa: E501

        cursor = self.db.cursor()
        cursor.execute(
            query,
            (file_id, account_id, file_uri, purpose, filename, content_type, file_size, encoding, embedding_status),
        )
        self.db.commit()
        return file_id

    def get_file_details_by_account(self, file_id: str, account_id: str) -> Optional[VectorStoreFile]:
        """Get file details for a specific file and account.

        Args:
        ----
            file_id (str): The ID of the file.
            account_id (str): The ID of the account.

        Returns:
        -------
            Optional[VectorStoreFile]: The file details if found, None otherwise.

        """
        query = "SELECT * FROM vector_store_files WHERE id = %s AND account_id = %s"
        cursor = self.db.cursor(pymysql.cursors.DictCursor)
        cursor.execute(query, (file_id, account_id))
        result = cursor.fetchone()
        return VectorStoreFile(**result) if result else None

    def get_file_details_by_filename(self, vector_store_id: str, filename: str) -> Optional[List[VectorStoreFile]]:
        """Get file details for a specific filename and vector_store_id.

        Args:
        ----
            filename (str): The name of the file.
            vector_store_id (str): The ID of the vector store.

        Returns:
        -------
            Optional[List[VectorStoreFile]]: A list of matching file details if found, None otherwise.

        """
        query = """SELECT * FROM vector_store_files f
                 INNER JOIN vector_store_embeddings e ON f.id = e.file_id
                 WHERE filename = %s AND e.vector_store_id = %s"""
        cursor = self.db.cursor(pymysql.cursors.DictCursor)
        cursor.execute(query, (filename, vector_store_id))
        result = cursor.fetchall()
        return [VectorStoreFile(**res) for res in result] if result else None

    def list_vector_store_files(self, vector_store_id: str) -> Optional[List[VectorStoreFile]]:
        """List file details for a Vector Store by vector_store_id.

        Args:
        ----
            vector_store_id (str): The ID of the vector store.

        Returns:
        -------
            Optional[List[VectorStoreFile]]: A list of matching file details if found, None otherwise.

        """
        query = """SELECT * FROM vector_store_files f
                 INNER JOIN vector_store_embeddings e ON f.id = e.file_id
                 WHERE e.vector_store_id = %s"""
        cursor = self.db.cursor(pymysql.cursors.DictCursor)
        cursor.execute(query, (vector_store_id,))
        result = cursor.fetchall()
        return [VectorStoreFile(**res) for res in result] if result else None

    def get_file_details(self, file_id: str) -> Optional[VectorStoreFile]:
        """Get file details for a specific file.

        Args:
        ----
            file_id (str): The ID of the file.

        Returns:
        -------
            Optional[VectorStoreFile]: The file details if found, None otherwise.

        """
        query = "SELECT * FROM vector_store_files WHERE id = %s"
        cursor = self.db.cursor(pymysql.cursors.DictCursor)
        cursor.execute(query, (file_id,))
        result = cursor.fetchone()
        return VectorStoreFile(**result) if result else None

    def update_files_in_vector_store(
        self, vector_store_id: str, file_ids: List[str], account_id: str
    ) -> Optional[VectorStore]:
        """Update the files associated with a vector store.

        Args:
        ----
            vector_store_id (str): The ID of the vector store.
            file_ids (List[str]): The updated list of file IDs.
            account_id (str): The ID of the account.

        Returns:
        -------
            Optional[VectorStore]: The updated vector store if successful, None otherwise.

        """
        query = "UPDATE vector_stores SET file_ids = %s WHERE id = %s AND account_id = %s"
        cursor = self.db.cursor()
        cursor.execute(query, (json.dumps(file_ids), vector_store_id, account_id))
        self.db.commit()
        return self.get_vector_store(vector_store_id)

    def store_embedding(
        self, id: str, vector_store_id: str, file_id: str, chunk_index: int, chunk_text: str, embedding: List[float]
    ):
        """Store an embedding for a chunk of text.

        Args:
        ----
            id (str): The ID of the embedding.
            vector_store_id (str): The ID of the vector store.
            file_id (str): The ID of the file.
            chunk_index (int): The index of the chunk.
            chunk_text (str): The text of the chunk.
            embedding (List[float]): The embedding vector.

        """
        query = """
        INSERT INTO vector_store_embeddings
        (id, vector_store_id, file_id, chunk_index, chunk_text, embedding)
        VALUES (%s, %s, %s, %s, %s, %s)
        """
        cursor = self.db.cursor()
        cursor.execute(query, (id, vector_store_id, file_id, chunk_index, chunk_text, json.dumps(embedding)))
        self.db.commit()

    def update_file_embedding_status(self, file_id: str, status: str):
        """Update the embedding status of a file.

        Args:
        ----
            file_id (str): The ID of the file.
            status (str): The new embedding status.

        """
        query = """
        UPDATE vector_store_files
        SET embedding_status = %s
        WHERE id = %s
        """
        cursor = self.db.cursor()
        cursor.execute(query, (status, file_id))
        self.db.commit()

    def get_vector_store_id_for_file(self, file_id: str) -> Optional[str]:
        """Get the vector store ID associated with a file.

        Args:
        ----
            file_id (str): The ID of the file.

        Returns:
        -------
            Optional[str]: The vector store ID if found, None otherwise.

        """
        query = """
        SELECT vector_store_id
        FROM vector_store_files
        WHERE id = %s
        """
        cursor = self.db.cursor(pymysql.cursors.DictCursor)
        cursor.execute(query, (file_id,))
        result = cursor.fetchone()
        return result["vector_store_id"] if result else None

    def update_vector_store_embedding_info(self, vector_store_id: str, embedding_model: str, embedding_dimensions: int):
        """Update the embedding information for a vector store.

        Args:
        ----
            vector_store_id (str): The ID of the vector store.
            embedding_model (str): The name of the embedding model used.
            embedding_dimensions (int): The number of dimensions in the embedding.

        """
        query = """
        UPDATE vector_stores
        SET embedding_model = %s, embedding_dimensions = %s
        WHERE id = %s
        """
        cursor = self.db.cursor()
        cursor.execute(query, (embedding_model, embedding_dimensions, vector_store_id))
        self.db.commit()

    def similarity_search(
        self, vector_store_id: str, query_embedding: List[float], limit: int = 10
    ) -> List[SimilaritySearch]:
        """Perform a similarity search in the vector store.

        Args:
        ----
            vector_store_id (str): The ID of the vector store to search in.
            query_embedding (List[float]): The query embedding vector.
            limit (int, optional): The maximum number of results to return. Defaults to 10.

        Returns:
        -------
            List[SimilaritySearch]: A list of similarity search results.

        """
        query = """
        SELECT vse.file_id, vse.chunk_text, vse.embedding <-> %s AS distance
        FROM vector_store_embeddings vse
        WHERE vse.vector_store_id = %s
        ORDER BY distance
        LIMIT %s
        """
        query_embedding_json = json.dumps(query_embedding)
        results = [
            SimilaritySearch(**res) for res in self.__fetch_all(query, (query_embedding_json, vector_store_id, limit))
        ]
        return results

    def similarity_search_full_files(
        self, vector_store_id: str, query_embedding: List[float], limit: int = 1
    ) -> List[SimilaritySearchFile]:
        """Perform a similarity search in the vector store and return full files.

        Args:
        ----
            vector_store_id (str): The ID of the vector store to search in.
            query_embedding (List[float]): The query embedding vector.
            limit (int, optional): The maximum number of results to return. Defaults to 1.

        Returns:
        -------
            List[SimilaritySearchFile]: A list of similarity search results where file_content contains the full file.

        """
        query = """
        SELECT f.file_id, f.file_content, s.distance, fd.filename
        FROM (SELECT vse.file_id, max(vse.embedding <-> %s) AS distance
            FROM vector_store_embeddings vse
            WHERE vse.vector_store_id = %s
            GROUP BY vse.file_id
            ORDER BY distance
            LIMIT %s
            ) as s
        INNER JOIN (
            SELECT CONCAT_WS(' ', GROUP_CONCAT(vse.chunk_text ORDER BY vse.chunk_index ASC))
                as file_content, vse.file_id
            FROM vector_store_embeddings vse
            WHERE vse.vector_store_id = %s
            GROUP BY vse.file_id
            ) as f ON s.file_id = f.file_id
        INNER JOIN vector_store_files fd ON fd.id = f.file_id
        """
        query_embedding_json = json.dumps(query_embedding)
        results = [
            SimilaritySearchFile(**res)
            for res in self.__fetch_all(query, (query_embedding_json, vector_store_id, limit, vector_store_id))
        ]
        return results

    def delete_vector_store(self, vector_store_id: str, account_id: str) -> bool:
        """Delete a vector store and its embeddings from the database.

        Args:
        ----
            vector_store_id (str): The ID of the vector store to delete.
            account_id (str): The ID of the account that owns the vector store.

        Returns:
        -------
            bool: True if the vector store was successfully deleted, False otherwise.

        """
        cursor = self.db.cursor()
        try:
            # Delete embeddings first
            embeddings_query = """
            DELETE FROM vector_store_embeddings
            WHERE vector_store_id = %s
            """
            cursor.execute(embeddings_query, (vector_store_id,))

            # Then delete the vector store
            vector_store_query = """
            DELETE FROM vector_stores
            WHERE id = %s AND account_id = %s
            """
            cursor.execute(vector_store_query, (vector_store_id, account_id))

            self.db.commit()
            return cursor.rowcount > 0
        except Exception as e:
            logger.error(f"Error deleting vector store and its embeddings: {str(e)}")
            self.db.rollback()
            return False

    def create_hub_secret(
        self,
        owner_namespace: str,
        namespace: str,
        name: str,
        key: str,
        value: str,
        version: Optional[str] = "",
        description: Optional[str] = "",
        category: Optional[str] = "agent",
    ) -> None:
        """Create hub secret."""
        query = """
        INSERT INTO hub_secrets (`owner_namespace`, `namespace`, `name`, `version`, `key`, `value`, `description`,
        `category`)
        VALUES (%s, %s, %s, %s, %s, %s, %s, %s)
        """

        cursor = self.db.cursor()
        try:
            cursor.execute(
                query,
                (owner_namespace, namespace, name, version, key, value, description, category),
            )
            self.db.commit()
        except TypeError as e:
            if "dict can not be used as parameter" in str(e):
                raise ValueError(
                    "Invalid data type in parameters. Ensure all dictionary values are JSON serializable."
                ) from e
            raise

    def remove_hub_secret(
        self,
        owner_namespace: str,
        namespace: str,
        name: str,
        key: str,
        version: Optional[str] = "",
        category: Optional[str] = "agent",
    ) -> None:
        """Remove hub secrets."""
        query = """
        DELETE FROM hub_secrets
        WHERE `owner_namespace` = %s
          AND `namespace` = %s
          AND `name` = %s
          AND `version` = %s
          AND `key` = %s
          AND `category` = %s
        """

        parameters = (owner_namespace, namespace, name, version, key, category)

        cursor = self.db.cursor()
        try:
            cursor.execute(query, parameters)
            self.db.commit()
        except Exception as e:
            self.db.rollback()
            raise RuntimeError("Hub secret removal error: " + str(e)) from e

    def get_user_secrets(
        self, owner_namespace: str, limit: Optional[int] = 100, offset: Optional[int] = 0
    ) -> (dict)[Any, Any]:  # noqa: D102
        """Load all hub secrets of the user."""
        query = """
            SELECT `namespace`, `name`, `version`, `description`, `key`, `value`, `category`
            FROM `hub_secrets`
            WHERE `owner_namespace`= %s
             LIMIT %s OFFSET %s
        """

        cursor = self.db.cursor(pymysql.cursors.DictCursor)
        cursor.execute(query, [owner_namespace, limit, offset])
        result = cursor.fetchall()

        return result

    def get_agent_secrets(
        self, owner_namespace: str, namespace: str, name: str, version: str
    ) -> tuple[dict[Any, Any], dict[Any, Any]]:  # noqa: D102
        """Load hub secrets for an agent."""
        query = """
            SELECT `owner_namespace`, `key`, `value`
            FROM `hub_secrets`
            WHERE `owner_namespace` IN %s
              AND `namespace` = %s
              AND `name` = %s
              AND (`version` = %s OR `version` IS NULL OR version = '')
              AND category = 'agent'
        """
        # check both owner secret and agent author's secret
        owner_namespaces = [owner_namespace, namespace]
        params = [tuple(owner_namespaces), namespace, name, version]

        cursor = self.db.cursor(pymysql.cursors.DictCursor)
        cursor.execute(query, params)
        result = cursor.fetchall()

        agent_secrets = {}
        user_secrets = {}

        for secret in result:
            if secret["owner_namespace"] == owner_namespace:
                user_secrets[secret["key"]] = secret["value"]
            else:
                agent_secrets[secret["key"]] = secret["value"]

        return agent_secrets, user_secrets

    def remove_embeddings_from_vector_store(self, vector_store_id: str, file_id: str) -> bool:
        """Remove all embeddings for a specific file from a vector store.

        Args:
        ----
            vector_store_id (str): The ID of the vector store.
            file_id (str): The ID of the file whose embeddings should be removed.

        Returns:
        -------
            bool: True if embeddings were successfully removed, False otherwise.

        """
        cursor = self.db.cursor()
        try:
            query = """
            DELETE FROM vector_store_embeddings
            WHERE vector_store_id = %s AND file_id = %s
            """
            cursor.execute(query, (vector_store_id, file_id))
            self.db.commit()
            return True
        except Exception as e:
            logger.error(f"Error removing embeddings from vector store: {str(e)}")
            self.db.rollback()
            return False

    def remove_file_from_vector_store(
        self, vector_store_id: str, file_id: str, account_id: str
    ) -> Optional[VectorStore]:
        """Remove a file from a vector store and delete its embeddings.

        Args:
        ----
            vector_store_id (str): The ID of the vector store.
            file_id (str): The ID of the file to remove.
            account_id (str): The ID of the account that owns the vector store.

        Returns:
        -------
            Optional[VectorStore]: The updated vector store if successful, None otherwise.

        """
        # First get the current vector store to check ownership and get current file_ids
        vector_store = self.get_vector_store_by_account(vector_store_id, account_id)
        if not vector_store:
            return None

        # Remove the file_id from the list
        updated_file_ids = [fid for fid in vector_store.file_ids if fid != file_id]

        # Remove the embeddings for this file
        if not self.remove_embeddings_from_vector_store(vector_store_id, file_id):
            return None

        # Update the vector store with the new file_ids list
        return self.update_files_in_vector_store(vector_store_id, updated_file_ids, account_id)

    def delete_file(self, file_id: str, account_id: str) -> bool:
        """Delete a file and all its related records from the database.

        This includes:
        - Removing the file from any vector stores that reference it
        - Deleting all embeddings associated with the file
        - Deleting the file record itself

        Args:
        ----
            file_id (str): The ID of the file to delete.
            account_id (str): The ID of the account that owns the file.

        Returns:
        -------
            bool: True if the file was successfully deleted, False otherwise.

        """
        cursor = self.db.cursor()
        try:
            # First verify the file belongs to the account
            file = self.get_file_details_by_account(file_id, account_id)
            if not file:
                logger.warning(f"File {file_id} that belongs to account {account_id} not found")
                return False

            # Get all vector stores that contain this file
            query = """
            SELECT vector_store_id FROM vector_store_embeddings
            WHERE file_id = %s
            """

            cursor.execute(query, (file_id,))
            vector_stores = cursor.fetchall()

            # Remove file from each vector store that references it
            for vs in vector_stores:
                print(f"Removing file {file_id} from vector store {vs[0]}")
                self.remove_file_from_vector_store(vs[0], file_id, account_id)

            # Delete any remaining embeddings for this file
            query = """
            DELETE FROM vector_store_embeddings
            WHERE file_id = %s
            """
            cursor.execute(query, (file_id,))

            # Finally delete the file record
            query = """
            DELETE FROM vector_store_files
            WHERE id = %s AND account_id = %s
            """
            cursor.execute(query, (file_id, account_id))
            self.db.commit()

            # Check if any rows were affected
            return cursor.rowcount > 0
        except Exception as e:
            logger.error(f"Error deleting file {file_id}: {str(e)}")
            self.db.rollback()
            return False<|MERGE_RESOLUTION|>--- conflicted
+++ resolved
@@ -103,12 +103,6 @@
         cursor.execute(query, args)
         return cursor.fetchone()
 
-<<<<<<< HEAD
-    def add_user_usage(self, account_id: str, query_text: str, response: str, model: str, provider: str, endpoint: str):  # noqa: D102
-        query = "INSERT INTO completions (account_id, query, response, model, provider, endpoint) VALUES (%s, %s, %s, %s, %s, %s)"
-        self.db.cursor().execute(query, (account_id, query_text, response, model, provider, endpoint))
-        self.db.commit()
-=======
     def add_user_usage(self, account_id: str, query: str, response: str, model: str, provider: str, endpoint: str):  # noqa: D102
         """Store completion usage data with robust JSON handling.
 
@@ -165,7 +159,6 @@
             session.commit()
             # Refresh to get the auto-generated ID
             session.refresh(completion)
->>>>>>> 44740f16
 
     def get_user_usage(self, account_id: str):  # noqa: D102
         query = "SELECT * FROM completions WHERE account_id = %s"
