<<<<<<< HEAD
from os import getenv
from typing import Optional
=======
from typing import Any, Dict, Optional
>>>>>>> b70e9f3c

import boto3
from fastapi import APIRouter, Body, Depends, HTTPException, Response
from nearai.clients.lambda_client import LambdaWrapper
from pydantic import BaseModel, Field

from hub.api.v1.auth import AuthToken, revokable_auth
from hub.api.v1.models import RegistryEntry
from hub.api.v1.registry import S3_BUCKET, EntryLocation, get

s3 = boto3.client("s3")

v1_router = APIRouter(
    tags=["agents, assistants"],
)


class CreateThreadAndRunRequest(BaseModel):
    agent_id: Optional[str] = Field(
        None,
        description="The name or identifier of the agent to use to execute this run. Either `agent_id` or "
        "`assistant_id` must be provided.",
    )
    assistant_id: Optional[str] = Field(
        None,
        description="An OpenAI compatibility alias for agent. The ID of the [assistant](/docs/api-reference/assistants)"
        " to use to execute this run.",
    )
    environment_id: Optional[str] = Field(
        None,
        description="The ID of the environment to use to as a base for this run. If not provided, a new environment"
        " will be created.",
    )
    thread: Optional[str] = Field(
        None,
        description="An OpenAI compatibility alias for environment. If no thread is provided, an empty thread"
        " will be created.",
    )
    new_message: Optional[str] = Field(
        None,
        description="A message to add to the environment chat.txt before running the agents.",
    )
    max_iterations: Optional[int] = Field(
        10,
        description="Allow an agent to run for up to this number of iterations.",
    )
    record_run: Optional[bool] = Field(
        True,
        description="Whether to record the run in the registry.",
    )
    tool_resources: Optional[Dict[str, Any]] = Field(
        None,
        description="A dictionary of tool resources to use for the run.",
    )


@v1_router.post("/threads/runs", tags=["Agents", "Assistants"])  # OpenAI compatibility
@v1_router.post("/agent/runs", tags=["Agents", "Assistants"])
def run_agent(body: CreateThreadAndRunRequest, auth: AuthToken = Depends(revokable_auth)) -> str:
    """Run an agent against an existing or a new environment.

    Returns the ID of the new environment resulting from the run.
    """
    if not body.agent_id and not body.assistant_id:
        raise HTTPException(status_code=400, detail="Missing required parameters: agent_id or assistant_id")

    agents = body.agent_id or body.assistant_id or ""
    environment_id = body.environment_id or body.thread
    new_message = body.new_message
<<<<<<< HEAD

    runner = _runner_for_env()
    agent_api_url = getenv("API_URL", "https://api.near.ai")

    params = {"max_iterations": body.max_iterations, "record_run": body.record_run, "api_url": agent_api_url}

    primary_agent = agents.split(",")[0]
    agent_entry = get(EntryLocation.from_str(primary_agent))
    if not agent_entry:
        raise HTTPException(status_code=404, detail=f"Agent '{primary_agent}' not found in the registry.")
    entry_details = agent_entry.details
    agent_details = entry_details.get("agent", {})
    framework = agent_details.get("framework", "base")

    if framework == "prompt":
        raise HTTPException(status_code=400, detail="Prompt only agents are not implemented yet.")
    else:
        function_name = f"{runner}-{framework.lower()}"
        if agent_api_url != "https://api.near.ai":
            print(f"Passing agent API URL: {agent_api_url}")
        print(f"Running function {function_name} with: agents={agents}, environment_id={environment_id}, ")

        wrapper = LambdaWrapper(boto3.client("lambda", region_name="us-east-2"))
        result = wrapper.invoke_function(
            function_name,
            {
                "agents": agents,
                "environment_id": environment_id,
                "auth": auth.model_dump(),
                "new_message": new_message,
                "params": params,
            },
        )
        return result
=======
    params = {
        "max_iterations": body.max_iterations,
        "record_run": body.record_run,
        "tool_resources": body.tool_resources,
    }

    wrapper = LambdaWrapper(boto3.client("lambda", region_name="us-east-2"))
    result = wrapper.invoke_function(
        "agent-runner-docker",
        {
            "agents": agents,
            "environment_id": environment_id,
            "auth": auth.model_dump(),
            "new_message": new_message,
            "params": params,
        },
    )
    return result
>>>>>>> b70e9f3c


@v1_router.post(
    "/download_environment",
    responses={200: {"content": {"application/gzip": {"schema": {"type": "string", "format": "binary"}}}}},
)
def download_environment(entry: RegistryEntry = Depends(get), path: str = Body()):
    assert isinstance(S3_BUCKET, str)
    file = s3.get_object(Bucket=S3_BUCKET, Key=entry.get_key(path))
    headers = {"Content-Disposition": "attachment; filename=environment.tar.gz"}
    return Response(file["Body"].read(), headers=headers, media_type="application/gzip")


def _runner_for_env():
    env = getenv("SERVER_ENVIRONMENT", "local")
    if env == "production":
        return "production-agent-runner"
    else:
        return "staging-agent-runner"<|MERGE_RESOLUTION|>--- conflicted
+++ resolved
@@ -1,9 +1,5 @@
-<<<<<<< HEAD
+from typing import Any, Dict, Optional
 from os import getenv
-from typing import Optional
-=======
-from typing import Any, Dict, Optional
->>>>>>> b70e9f3c
 
 import boto3
 from fastapi import APIRouter, Body, Depends, HTTPException, Response
@@ -73,12 +69,16 @@
     agents = body.agent_id or body.assistant_id or ""
     environment_id = body.environment_id or body.thread
     new_message = body.new_message
-<<<<<<< HEAD
 
     runner = _runner_for_env()
     agent_api_url = getenv("API_URL", "https://api.near.ai")
 
-    params = {"max_iterations": body.max_iterations, "record_run": body.record_run, "api_url": agent_api_url}
+    params = {
+        "max_iterations": body.max_iterations,
+        "record_run": body.record_run,
+        "api_url": agent_api_url,
+        "tool_resources": body.tool_resources,
+    }
 
     primary_agent = agents.split(",")[0]
     agent_entry = get(EntryLocation.from_str(primary_agent))
@@ -108,26 +108,6 @@
             },
         )
         return result
-=======
-    params = {
-        "max_iterations": body.max_iterations,
-        "record_run": body.record_run,
-        "tool_resources": body.tool_resources,
-    }
-
-    wrapper = LambdaWrapper(boto3.client("lambda", region_name="us-east-2"))
-    result = wrapper.invoke_function(
-        "agent-runner-docker",
-        {
-            "agents": agents,
-            "environment_id": environment_id,
-            "auth": auth.model_dump(),
-            "new_message": new_message,
-            "params": params,
-        },
-    )
-    return result
->>>>>>> b70e9f3c
 
 
 @v1_router.post(
