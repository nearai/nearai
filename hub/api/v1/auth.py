--- conflicted
+++ resolved
@@ -37,23 +37,6 @@
     def validate_and_convert_nonce(cls, value: str):  # noqa: D102
         return validate_nonce(value)
 
-<<<<<<< HEAD
-=======
-    # allow auth to be passed along to other services - needs review
-    def json(self):
-        """Deprecated. For use by tests. Return the JSON representation of the object."""
-        return json.dumps(
-            {
-                "account_id": self.account_id,
-                "public_key": self.public_key,
-                "signature": self.signature,
-                "callback_url": self.callback_url,
-                "recipient": self.recipient,
-                "message": self.message,
-            }
-        )
-
->>>>>>> ec683621
 
 async def get_auth(token: HTTPAuthorizationCredentials = Depends(bearer)):
     if token.credentials == "":
