--- conflicted
+++ resolved
@@ -221,11 +221,7 @@
                 # Regular expression to match only 1- to 3-byte characters, because something is broken
                 # for 4-byte (utf8mb4) characters
                 # TODO #767: Remove this when we support utf8mb4 charset
-<<<<<<< HEAD
-                content = re.sub(r"[^\x00-\xFF\u0400-\u04FF]", "", content)
-=======
                 content = re.sub(r"[\U00010000-\U0010FFFF]", "", content)
->>>>>>> 0deb3444
 
                 self.content = [TextContentBlock(text=Text(value=content, annotations=[]), type="text")]
 
