--- conflicted
+++ resolved
@@ -13,8 +13,6 @@
 from openai.types.beta.thread import Thread as OpenAITThread
 from openai.types.beta.threads.message import Attachment
 from openai.types.beta.threads.message import Message as OpenAITThreadMessage
-from openai.types.beta.threads.message_delta_event import MessageDeltaEvent as OpenAITMessageDeltaEvent
-from openai.types.beta.threads.message_delta import MessageDelta as OpenAITMessageDelta
 from openai.types.beta.threads.message_content import MessageContent
 from openai.types.beta.threads.message_delta import MessageDelta as OpenAITMessageDelta
 from openai.types.beta.threads.message_delta_event import MessageDeltaEvent as OpenAITMessageDeltaEvent
@@ -274,24 +272,27 @@
     target: str = Field(nullable=False)
     info: Dict = Field(default_factory=dict, sa_column=Column(UnicodeSafeJSON))
 
+
 class Delta(SQLModel, table=True):
     __tablename__ = "deltas"
 
     id: str = Field(default_factory=lambda: "delta_" + uuid.uuid4().hex[:24], primary_key=True)
     object: str = Field(default="thread.message.delta", nullable=False)
     created_at: datetime = Field(default_factory=datetime.now, nullable=False)
-    content: Optional[Dict] = Field(default=None, sa_column=Column(JSON))
-    step_details: Optional[Dict] = Field(default=None, sa_column=Column(JSON))
-    meta_data: Optional[Dict] = Field(default=None, sa_column=Column("metadata", JSON))
+    content: Optional[Dict] = Field(default=None, sa_column=Column(UnicodeSafeJSON))
+    step_details: Optional[Dict] = Field(default=None, sa_column=Column(UnicodeSafeJSON))
+    meta_data: Optional[Dict] = Field(default=None, sa_column=Column("metadata", UnicodeSafeJSON))
     filename: Optional[str] = Field(default=None)
+    run_id: Optional[str] = Field(default=None, index=True)
+    thread_id: Optional[str] = Field(default=None, index=True)
+    message_id: Optional[str] = Field(default=None, index=True)
 
     def to_openai(self) -> OpenAITMessageDeltaEvent:
         """Convert to OpenAI MessageDeltaEvent."""
         return OpenAITMessageDeltaEvent(
-            metadata=self.meta_data,
-            delta=OpenAITMessageDelta(role="assistant", content=self.content),
             id=self.id,
             object=self.object,
+            delta=OpenAITMessageDelta(role="assistant", content=self.content),
         )
 
 
@@ -465,27 +466,6 @@
             parallel_tool_calls=self.parallel_tool_calls,
         )
 
-class Delta(SQLModel, table=True):
-    __tablename__ = "deltas"
-<<<<<<< HEAD
-    id: str = Field(default_factory=lambda: "delta_" + uuid.uuid4().hex[:24], primary_key=True)
-    object: str = Field(default="thread.message.delta", nullable=False)
-=======
-    id: int = Field(default=None, primary_key=True)
-    object: str = Field(default="thread.message.delta", nullable=False)
-    created_at: datetime = Field(default_factory=datetime.now, nullable=False)
-    content: Optional[Dict] = Field(default=None, sa_column=Column(UnicodeSafeJSON))
-    run_id: Optional[str] = Field(default=None, index=True)
-    thread_id: Optional[str] = Field(default=None, index=True)
-    message_id: Optional[str] = Field(default=None, index=True)
-
-    def to_openai(self) -> OpenAITMessageDeltaEvent:
-        return OpenAITMessageDeltaEvent(
-            id=self.id,
-            object=self.object,
-            delta=OpenAITMessageDelta(role="assistant", content=self.content),
-            metadata=self.meta_data,
-        )
 
 class Delegation(SQLModel, table=True):
     __tablename__ = "delegation"
@@ -503,20 +483,11 @@
     agent: str = Field(nullable=False)
     input_message: str = Field(nullable=False)
     run_params: Dict = Field(default_factory=dict, sa_column=Column(UnicodeSafeJSON))
->>>>>>> 1f1dc1cf
-    created_at: datetime = Field(default_factory=datetime.now, nullable=False)
-    content: Optional[Dict] = Field(default=None, sa_column=Column(UnicodeSafeJSON))
-    step_details: Optional[Dict] = Field(default=None, sa_column=Column(UnicodeSafeJSON))
-    meta_data: Optional[Dict] = Field(default=None, sa_column=Column("metadata", UnicodeSafeJSON))
-    filename: Optional[str] = Field(default=None)
-
-    def to_openai(self) -> OpenAITMessageDeltaEvent:
-        return OpenAITMessageDeltaEvent(
-            id=self.id,
-            object=self.object,
-            delta=OpenAITMessageDelta(role="assistant", content=self.content),
-            metadata=self.meta_data,
-        )
+    created_at: datetime = Field(default_factory=datetime.now, nullable=False)
+    created_by: str = Field(nullable=False)
+    run_at: datetime = Field(nullable=False)
+    has_run: bool = Field(default=False, nullable=False)
+
 
 class Completion(SQLModel, table=True):
     __tablename__ = "completions"
