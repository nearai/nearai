--- conflicted
+++ resolved
@@ -193,14 +193,12 @@
         if thread is None:
             raise HTTPException(status_code=404, detail="Thread not found")
 
-<<<<<<< HEAD
         if not thread.meta_data or not thread.meta_data.get("topic"):
             background_tasks.add_task(update_thread_topic, thread_id)
 
-=======
         if not message.content:
             message.content = " "  # OpenAI format requires content to be non-empty
->>>>>>> cfe467e6
+
         message_model = MessageModel(
             thread_id=thread_id,
             content=message.content,
