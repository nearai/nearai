--- conflicted
+++ resolved
@@ -10,12 +10,8 @@
 from dotenv import load_dotenv
 from fastapi import APIRouter, Body, Depends, File, Form, HTTPException, UploadFile
 from fastapi.responses import StreamingResponse
-<<<<<<< HEAD
+from nearai.config import DEFAULT_NAMESPACE
 from pydantic import BaseModel
-=======
-from nearai.config import DEFAULT_NAMESPACE
-from pydantic import AfterValidator, BaseModel
->>>>>>> bd820e6c
 from sqlmodel import delete, select, text
 
 from hub.api.v1.auth import AuthToken, revokable_auth
