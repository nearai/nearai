import base64
import hashlib
from typing import Any, Optional

import base58
import nacl.signing
import requests

from hub.api.near.serializer import BinarySerializer


def verify_signed_message(account_id, public_key, signature, message, nonce, recipient, callback_url):
    is_valid = validate_signature(public_key, signature, Payload(message, nonce, recipient, callback_url))

    if not is_valid and callback_url is not None:
        is_valid = validate_signature(public_key, signature, Payload(message, nonce, recipient, None))

    if is_valid:
        # verify that key belongs to `account_id`
        return verify_access_key_owner(public_key, account_id)

    return False


def verify_access_key_owner(public_key, account_id):
    try:
        url = f"https://api.fastnear.com/v0/public_key/{public_key}"
        response = requests.get(url)
        response.raise_for_status()
        content = response.json()
        account_ids = content.get("account_ids", [])
        return account_id in account_ids
    except requests.exceptions.HTTPError as http_err:
        print(f"HTTP error occurred: {http_err}")
    except Exception as err:
        print(f"Other error occurred: {err}")

    return False


class Payload:
<<<<<<< HEAD
    def __init__(self, message: str, nonce: bytes, recipient: str, callback_url: Optional[str] = None):
        # constant from https://github.com/near/NEPs/blob/master/neps/nep-0413.md#example
        self.tag = 2147484061
=======
    def __init__(self, message: str, nonce: bytes, recipient: str, callback_url: Optional[str] = None):  # noqa: D107
        self.tag = 2147484061  # constant from https://github.com/near/NEPs/blob/master/neps/nep-0413.md#example
>>>>>>> 4cf29c3d
        self.message = message
        self.nonce = nonce
        self.recipient = recipient
        self.callbackUrl = callback_url


def validate_signature(public_key: str, signature: str, payload: Payload):
    payload_schema: list[list[Any]] = [
        [
            Payload,
            {
                "kind": "struct",
                "fields": [
                    ["tag", "u32"],
                    ["message", "string"],
                    ["nonce", [32]],
                    ["recipient", "string"],
                    [
                        "callbackUrl",
                        {
                            "kind": "option",
                            "type": "string",
                        },
                    ],
                ],
            },
        ]
    ]
    ED_PREFIX = "ed25519:"  # noqa: N806

    borsh_payload = BinarySerializer(dict(payload_schema)).serialize(payload)
    to_sign = hashlib.sha256(borsh_payload).digest()
    real_signature = base64.b64decode(signature)

    verify_key: nacl.signing.VerifyKey = nacl.signing.VerifyKey(base58.b58decode(public_key[len(ED_PREFIX) :]))

    try:
        verify_key.verify(to_sign, real_signature)
        # print("Signature is valid.")
        return True
    except nacl.exceptions.BadSignatureError:
        # print("Signature was forged or corrupt.")
        return False<|MERGE_RESOLUTION|>--- conflicted
+++ resolved
@@ -10,10 +10,12 @@
 
 
 def verify_signed_message(account_id, public_key, signature, message, nonce, recipient, callback_url):
-    is_valid = validate_signature(public_key, signature, Payload(message, nonce, recipient, callback_url))
+    is_valid = validate_signature(public_key, signature, Payload(
+        message, nonce, recipient, callback_url))
 
     if not is_valid and callback_url is not None:
-        is_valid = validate_signature(public_key, signature, Payload(message, nonce, recipient, None))
+        is_valid = validate_signature(
+            public_key, signature, Payload(message, nonce, recipient, None))
 
     if is_valid:
         # verify that key belongs to `account_id`
@@ -39,14 +41,9 @@
 
 
 class Payload:
-<<<<<<< HEAD
-    def __init__(self, message: str, nonce: bytes, recipient: str, callback_url: Optional[str] = None):
+    def __init__(self, message: str, nonce: bytes, recipient: str, callback_url: Optional[str] = None):  # noqa: D107
         # constant from https://github.com/near/NEPs/blob/master/neps/nep-0413.md#example
         self.tag = 2147484061
-=======
-    def __init__(self, message: str, nonce: bytes, recipient: str, callback_url: Optional[str] = None):  # noqa: D107
-        self.tag = 2147484061  # constant from https://github.com/near/NEPs/blob/master/neps/nep-0413.md#example
->>>>>>> 4cf29c3d
         self.message = message
         self.nonce = nonce
         self.recipient = recipient
@@ -81,7 +78,8 @@
     to_sign = hashlib.sha256(borsh_payload).digest()
     real_signature = base64.b64decode(signature)
 
-    verify_key: nacl.signing.VerifyKey = nacl.signing.VerifyKey(base58.b58decode(public_key[len(ED_PREFIX) :]))
+    verify_key: nacl.signing.VerifyKey = nacl.signing.VerifyKey(
+        base58.b58decode(public_key[len(ED_PREFIX):]))
 
     try:
         verify_key.verify(to_sign, real_signature)
