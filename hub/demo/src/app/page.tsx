--- conflicted
+++ resolved
@@ -43,12 +43,8 @@
 import { idMatchesEntry } from '~/lib/entries';
 import { type entriesModel } from '~/lib/models';
 import { useAuthStore } from '~/stores/auth';
-<<<<<<< HEAD
 import NearLogoIcon from '~/svgs/near-logo-icon-padding.svg';
-import { api } from '~/trpc/react';
-=======
 import { trpc } from '~/trpc/TRPCProvider';
->>>>>>> 2e2aeb3f
 
 import s from './page.module.scss';
 
@@ -286,21 +282,8 @@
                 <Tooltip asChild content="View an agent integrated with NEAR">
                   <Button
                     size="small"
-<<<<<<< HEAD
                     icon={<NearLogoIcon />}
                     label="Near"
-=======
-                    icon={
-                      <NearLogoIcon
-                        style={{
-                          width: '80%',
-                          height: '80%',
-                          margin: '10%',
-                        }}
-                      />
-                    }
-                    label="NEAR"
->>>>>>> 2e2aeb3f
                     href="/agents/zavodil.near/near-agent/latest"
                   />
                 </Tooltip>
