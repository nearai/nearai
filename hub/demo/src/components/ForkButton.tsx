--- conflicted
+++ resolved
@@ -21,12 +21,8 @@
 import { idForEntry, primaryUrlForEntry } from '~/lib/entries';
 import { type entryModel } from '~/lib/models';
 import { useAuthStore } from '~/stores/auth';
-<<<<<<< HEAD
-import { api } from '~/trpc/react';
+import { trpc } from '~/trpc/TRPCProvider';
 import { validateAlphanumericCharacters } from '~/utils/inputs';
-=======
-import { trpc } from '~/trpc/TRPCProvider';
->>>>>>> 2e2aeb3f
 import { toTitleCase } from '~/utils/string';
 
 import { SignInPrompt } from './SignInPrompt';
