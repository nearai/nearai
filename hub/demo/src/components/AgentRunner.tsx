--- conflicted
+++ resolved
@@ -125,13 +125,9 @@
   });
 
   const [htmlOutput, setHtmlOutput] = useState('');
-<<<<<<< HEAD
   const [streamingText, setStreamingText] = useState<string>('');
   const [streamingTextLatestChunk, setStreamingTextLatestChunk] =
     useState<string>('');
-  const [openedFileName, setOpenedFileName] = useState<string | null>(null);
-=======
->>>>>>> e7734e04
   const [parametersOpenForSmallScreens, setParametersOpenForSmallScreens] =
     useState(false);
   const [threadsOpenForSmallScreens, setThreadsOpenForSmallScreens] =
@@ -464,30 +460,6 @@
   };
 
   useEffect(() => {
-<<<<<<< HEAD
-=======
-    // This logic simply provides helpful logs for debugging in production
-
-    if (!threadQuery.isFetching && (threadQuery.data || threadQuery.error)) {
-      const now = new Date();
-      const elapsedSecondsSinceRunStart = chatMutationStartedAt.current
-        ? (now.getTime() - chatMutationStartedAt.current.getTime()) / 1000
-        : null;
-
-      console.log(
-        `Thread polling fetch responded at: ${now.toLocaleTimeString()}`,
-        {
-          messages: threadQuery.data?.messages,
-          data: threadQuery.data,
-          error: threadQuery.error,
-          elapsedSecondsSinceRunStart,
-        },
-      );
-    }
-  }, [threadQuery.data, threadQuery.error, threadQuery.isFetching]);
-
-  useEffect(() => {
->>>>>>> e7734e04
     if (
       threadQuery.data?.metadata.topic &&
       thread?.metadata.topic !== threadQuery.data?.metadata.topic
@@ -708,6 +680,8 @@
                 ) : (
                   <ThreadMessages
                     messages={messages}
+                    streamingText={streamingText}
+                    streamingTextLatestChunk={streamingTextLatestChunk}
                     threadId={threadId}
                     welcomeMessage={
                       <AgentWelcome currentEntry={currentEntry} />
@@ -717,75 +691,13 @@
               </>
             )}
 
-<<<<<<< HEAD
-                  {latestAssistantMessages.length > 0 &&
-                    currentEntry.details.agent
-                      ?.html_show_latest_messages_below && (
-                      <ThreadMessages
-                        grow={false}
-                        messages={latestAssistantMessages}
-                        scroll={false}
-                        threadId={threadId}
-                      />
-                    )}
-                </>
-              ) : (
-                <ThreadMessages
-                  messages={messages}
-                  streamingText={streamingText}
-                  streamingTextLatestChunk={streamingTextLatestChunk}
-                  threadId={threadId}
-                  welcomeMessage={<AgentWelcome currentEntry={currentEntry} />}
-                />
-              )}
-            </>
-          )}
-
-          <Sidebar.MainStickyFooter>
-            <Form onSubmit={form.handleSubmit(onSubmit)} ref={formRef}>
-              <Flex direction="column" gap="m">
-                {isRunning && <ThreadThinking length={streamingText.length} />}
-
-                <InputTextarea
-                  placeholder="Write your message and press enter..."
-                  onKeyDown={onKeyDownContent}
-                  disabled={!auth}
-                  {...form.register('new_message', {
-                    required: 'Please enter a message',
-                  })}
-                />
-
-                {auth ? (
-                  <Flex align="start" gap="m" justify="space-between">
-                    <BreakpointDisplay
-                      show="larger-than-phone"
-                      style={{ marginRight: 'auto' }}
-                    >
-                      <Text size="text-xs">
-                        <b>Shift + Enter</b> to add a new line
-                      </Text>
-                    </BreakpointDisplay>
-
-                    <Flex
-                      align="start"
-                      gap="s"
-                      style={{ paddingRight: '0.15rem' }}
-                    >
-                      <BreakpointDisplay show="sidebar-small-screen">
-                        <Tooltip asChild content="View all threads">
-                          <Button
-                            label="Select Thread"
-                            icon={<List />}
-                            size="small"
-                            variant="secondary"
-                            fill="ghost"
-                            onClick={() => setThreadsOpenForSmallScreens(true)}
-                          />
-                        </Tooltip>
-=======
             <Sidebar.MainStickyFooter>
               <Form onSubmit={form.handleSubmit(onSubmit)} ref={formRef}>
                 <Flex direction="column" gap="m">
+                  {isRunning && (
+                    <ThreadThinking length={streamingText.length} />
+                  )}
+
                   <InputTextarea
                     placeholder="Write your message and press enter..."
                     onKeyDown={onKeyDownContent}
@@ -837,7 +749,6 @@
                         <Text size="text-xs">
                           <b>Shift + Enter</b> to add a new line
                         </Text>
->>>>>>> e7734e04
                       </BreakpointDisplay>
 
                       <Flex
@@ -970,23 +881,6 @@
                         loading={isRunning}
                       />
                     </Flex>
-<<<<<<< HEAD
-
-                    <Button
-                      label="Send Message"
-                      type="submit"
-                      icon={<ArrowRight weight="bold" />}
-                      size="small"
-                    />
-                  </Flex>
-                ) : (
-                  <SignInPrompt />
-                )}
-              </Flex>
-            </Form>
-          </Sidebar.MainStickyFooter>
-        </Sidebar.Main>
-=======
                   ) : (
                     <SignInPrompt />
                   )}
@@ -995,7 +889,6 @@
             </Sidebar.MainStickyFooter>
           </Sidebar.Main>
         </div>
->>>>>>> e7734e04
 
         <Sidebar.Sidebar
           openForSmallScreens={parametersOpenForSmallScreens}
