--- conflicted
+++ resolved
@@ -132,23 +132,6 @@
   const threadsById = useThreadsStore((store) => store.threadsById);
   const thread = threadsById[chatMutationThreadId.current || threadId];
 
-<<<<<<< HEAD
-  const threadQuery = trpc.hub.thread.useQuery(
-    {
-      afterMessageId: thread?.latestMessageId,
-      mockedAitpMessages: queryParams.mockedAitpMessages === 'true',
-      runId: thread?.run?.id,
-      threadId,
-    },
-    {
-      enabled: isAuthenticated && !!threadId,
-      refetchInterval: 1500,
-      retry: false,
-    },
-  );
-
-=======
->>>>>>> 56759128
   const _chatMutation = trpc.hub.chatWithAgent.useMutation();
   const chatMutation = useMutation({
     mutationFn: async (data: AgentChatMutationInput) => {
@@ -188,9 +171,12 @@
     thread?.run?.status === 'queued' ||
     thread?.run?.status === 'in_progress';
 
+  const isLoading = isAuthenticated && !!threadId && !thread && !isRunning;
+
   const threadQuery = trpc.hub.thread.useQuery(
     {
       afterMessageId: thread?.latestMessageId,
+      mockedAitpMessages: queryParams.mockedAitpMessages === 'true',
       runId: thread?.run?.id,
       threadId,
     },
@@ -243,17 +229,6 @@
     iframePostMessage,
     onIframePostMessage,
   } = useAgentRequestsWithIframe(currentEntry, chatMutation, threadId);
-
-<<<<<<< HEAD
-  const isRunning =
-    _chatMutation.isPending ||
-    thread?.run?.status === 'queued' ||
-    thread?.run?.status === 'in_progress';
-
-  const isLoading = isAuthenticated && !!threadId && !thread && !isRunning;
-=======
-  const isLoading = !!threadId && !thread && !isRunning;
->>>>>>> 56759128
 
   const [__view, __setView] = useState<RunView>();
   const view = (queryParams.view as RunView) ?? __view;
