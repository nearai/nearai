--- conflicted
+++ resolved
@@ -22,16 +22,12 @@
         'tel',
       ])
       .default('text'),
-<<<<<<< HEAD
-    options: z.union([z.string().array(), z.object({ label: z.string(), value: z.string() }).array()]).optional(),
-=======
     options: z
       .union([
         z.string().array(),
         z.object({ label: z.string(), value: z.string() }).array(),
       ])
       .optional(),
->>>>>>> ba0f3d6e
     required: z.boolean().default(false),
     autocomplete: z.string().optional(), // https://developer.mozilla.org/en-US/docs/Web/HTML/Attributes/autocomplete
   })
