[tool.poetry]
name = "nearai"
version = "0.1.4"
description = "Near AI CLI"
authors = ["Support <support@near.ai>"]
readme = "README.md"

[tool.poetry.dependencies]
python = ">=3.9,<4.0"
backoff = { version = "^2.2.1" }
base58 = { version = "2.1.1" }
boto3 = { version = "^1.34.100" }
boto3-stubs = { version = "^1.34.147" }
cryptography = { version = "^43.0.0" }
datasets = { version = "^2.20.0" }
fabric = { version = "^3.2.2", optional = true }
fastapi = { version = "^0.111.0"}
fastapi-cli = { version = "^0.0.4", optional = true }
fire = { version = "^0.6.0" }
flask = { version = "^3.0.3", optional = true }
gunicorn = { version = "^22.0.0", optional = true }
jinja2 = { version = "^3.1.4" }
litellm = { version = "^1.41.0" }
mypy-boto3 = { version = "^1.34.147" }
mypy-boto3-s3 = { version = "^1.34.138" }
openai = { version = "^1.30.1" }
pandas-stubs = { version = "^2.2.2.240603" }
peft = "^0.10.0"
psutil = { version = "^5.9.5" }
pydantic = { version = "^2.7.1" }
pydantic-core = { version = "^2.18.4" }
pymysql = { version = "^1.1.0" }
pynacl = { version = "^1.5.0" }
python-dotenv = { version = "^1.0.1", optional = true }
requests = { version = "^2.31.0" }
setuptools = { version = "^69.5.1" }
shortuuid = { version = "^1.0.0", optional = true }
sqlmodel = { version = "^0.0.21", optional = true }
tabulate = { version = "^0.9.0" }
tenacity = { version = "^8.2.3" }
tensorboardX = { version = "^2.6.2.2" }
torch = { version = "^2.2.2" }
torchao = { version = "^0.3.1", optional = true }
torchtune = { version = "^0.2.0", optional = true }
tqdm = { version = "^4.66.4" }
transformers = { version = "^4.40.2" }
types-cffi = { version = "^1.16.0.20240331" }
types-colorama = { version = "^0.4.15.20240311" }
types-psutil = { version = "^6.0.0.20240621" }
types-pygments = { version = "^2.18.0.20240506" }
types-pyyaml = { version = "^6.0.12.20240724" }
types-redis = { version = "^4.6.0.20240425" }
types-regex = { version = "^2024.5.15.20240519" }
types-setuptools = { version = "^71.1.0.20240724" }
types-ujson = { version = "^5.10.0.20240515" }
vllm = { version = "^0.5.3", optional = true }
alembic = "^1.13.2"
python-docx = { version = "^1.1.2", optional = true }
openpyxl = { version = "^3.1.5", optional = true }
python-pptx = { version = "^1.0.2", optional = true }
pypdf = { version = "^4.3.1", optional = true }
chardet = { version = "^5.2.0", optional = true }
apscheduler = { version = "^3.10.4", optional = true }
fireworks-ai = "^0.15.7"
<<<<<<< HEAD
types-python-dateutil = "^2.9.0.20241003"
=======
typer = "^0.12.5"
uvicorn = "^0.32.0"
>>>>>>> 8d78ca3b

[tool.poetry.extras]
# Experiment platform
explatform = ["flask", "fabric", "gunicorn", "requests", "shortuuid"]
hub = [
    "cryptography",
    "fastapi-cli",
    "fastapi",
    "python-dotenv",
    "sqlmodel",
    "python-docx",
    "openpyxl",
    "python-pptx",
    "pypdf",
    "chardet",
    "shortuuid",
    "apscheduler"
]
torch = ["torch", "torchao", "torchtune"]
vllm = ["vllm", "torch"]

[tool.poetry.group.dev.dependencies]
mypy = "^1.11.0"
ruff = "^0.5.2"
commitizen = "^3.29.0"
types-openpyxl = "^3.1.5.20240822"

[tool.poetry.group.docs.dependencies]
mkdocs = "^1.6.0"
pillow = "^10.4.0"
mkdocs-minify-plugin = "^0.8.0"
mkdocstrings = "^0.25.2"
mkdocstrings-python = "^1.10.7"
mkdocs-redirects = "^1.2.1"
mkdocs-embed-external-markdown = "^3.0.2"
mkdocs-exclude = "^1.0.2"
mkdocs-material = { extras = ["imaging"], version = "^9.5.31" }
mkdocs-simple-hooks = "^0.1.5"

[tool.poetry.group.test.dependencies]
pytest = "^8.3.3"
pytest-random-order = "^1.1.1"
pytest-xdist = "^3.6.1"

[tool.pytest.ini_options]
addopts = "--random-order -n auto"
timeout = 300
norecursedirs = ["hub", "dist", "docs"]
markers = [
  "integration: mark test as integration test",
]


[tool.poetry.scripts]
nearai = "nearai.cli:main"

[tool.commitizen]
name = "cz_conventional_commits"
tag_format = "v$version"
version_scheme = "semver2"
version_provider = "poetry"
update_changelog_on_bump = true
major_version_zero = true

[build-system]
requires = ["poetry-core"]
build-backend = "poetry.core.masonry.api"

[tool.ruff]
src = ["nearai"]
exclude = [
    ".git",
    ".git-rewrite",
    ".ipynb_checkpoints",
    ".mypy_cache",
    ".ruff_cache",
    ".venv",
    ".vscode",
    "__pypackages__",
    "venv",
    "openapi_client",
]
extend-exclude = ["hub/tests", "./*/projects", "./*/examples"]
line-length = 120
indent-width = 4

[tool.ruff.lint]
select = [
    "E",  # pycodestyle errors
    "W",  # pycodestyle warnings
    "F",  # pyflakes
    "I",  # isort
    "B",  # flake8-bugbear
    "C4", # flake8-comprehensions
    "N",  # PEP8 naming conventions
    "D",  # pydocstyle
]
ignore = [
    "B008", # do not perform calls in argument defaults
    "C901", # too complex
    "C408", # dict() constructor
    "C417", # enforce list comprehension
    "W191", # indentation contains tabs
    "D401", # imperative mood
    "D100", # Missing docstring module
    "D101", # Missing docstring in public class
    "D103", # Missing docstring in public function
    "D104", # Missing docstring in public package
]

[tool.ruff.format]
quote-style = "double"
indent-style = "space"
skip-magic-trailing-comma = false
line-ending = "auto"

[tool.mypy]
strict = false
exclude = [
    "tests",
    "venv",
    ".venv",
    ".vscode",
    ".git",
    ".ipynb_checkpoints",
    ".mypy_cache",
    ".ruff_cache",
    "__pypackages__",
]

[[tool.mypy.overrides]]
module = [
    'datasets.*',
    'fire.*',
    'tqdm.*',
    'fabric.*',
    'tabulate.*',
    'requests.*',
    'tensorboardX.*',
    'pymysql.*',
    'torchtune.*',
    'torchao.*',
    'fireworks.*',
    'apscheduler.*',
]
ignore_missing_imports = true<|MERGE_RESOLUTION|>--- conflicted
+++ resolved
@@ -62,12 +62,9 @@
 chardet = { version = "^5.2.0", optional = true }
 apscheduler = { version = "^3.10.4", optional = true }
 fireworks-ai = "^0.15.7"
-<<<<<<< HEAD
 types-python-dateutil = "^2.9.0.20241003"
-=======
 typer = "^0.12.5"
 uvicorn = "^0.32.0"
->>>>>>> 8d78ca3b
 
 [tool.poetry.extras]
 # Experiment platform
