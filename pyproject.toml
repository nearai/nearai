[project]
name = "nearai"
version = "0.1.13"
description = "Near AI CLI"
authors = [
    { name = "Support", email = "support@near.ai" }
]
readme = "README.md"
requires-python = ">=3.9,<3.12"

dependencies = [
    "backoff>=2.2.1,<3.0.0",
    "base58==2.1.1",
    "boto3>=1.34.100,<2.0.0",
    "boto3-stubs>=1.34.147,<2.0.0",
    "cryptography>=43.0.0",
    "datasets>=2.20.0,<3.0.0",
    "ddtrace==2.21.0",
    "ed25519>=1.5,<2.0",
    "fastapi>=0.111.0,<0.112.0",
    "fire>=0.6.0,<0.7.0",
    "jinja2>=3.1.4,<4.0.0",
    "litellm>=1.60.5,<2.0.0",
    "mypy-boto3>=1.34.147,<2.0.0",
    "mypy-boto3-s3>=1.34.138,<2.0.0",
    "openai>=1.61.1,<2.0.0",
    "pandas-stubs>=2.2.2.240603,<3.0.0",
    "pathspec>=0.11.0,<0.12.0",
    "peft>=0.10.0,<0.11.0",
    "psutil>=5.9.5,<6.0.0",
    "pydantic>=2.7.1,<3.0.0",
    "pydantic-core>=2.18.4,<3.0.0",
    "pymysql>=1.1.0,<2.0.0",
    "pynacl>=1.5.0,<2.0.0",
    "requests>=2.31.0,<3.0.0",
    "setuptools>=69.5.1,<70.0.0",
    "tabulate>=0.9.0,<0.10.0",
    "tenacity>=8.2.3,<9.0.0",
    "tensorboardX>=2.6.2.2,<3.0.0",
    "torch>=2.2.2,<3.0.0",
    "tqdm>=4.66.4,<5.0.0",
    "transformers>=4.40.2,<5.0.0",
    "types-cffi>=1.16.0.20240331,<2.0.0",
    "types-colorama>=0.4.15.20240311,<0.5.0",
    "types-psutil>=6.0.0.20240621,<7.0.0",
    "types-pygments>=2.18.0.20240506,<3.0.0",
    "types-pyyaml>=6.0.12.20240724,<7.0.0",
    "types-redis>=4.6.0.20240425,<5.0.0",
    "types-regex>=2024.5.15.20240519,<2025.0.0",
    "types-setuptools>=71.1.0.20240724,<72.0.0",
    "types-ujson>=5.10.0.20240515,<6.0.0",
    "alembic>=1.13.2,<2.0.0",
    "fireworks-ai>=0.15.7,<0.16.0",
    "typer>=0.12.5,<0.13.0",
    "uvicorn>=0.32.0,<0.33.0",
    "tweepy>=4.14.0,<5.0.0",
    "rich>=13.7.0",
    "py-near>=1.1.50,<2.0.0",
    "loguru>=0.7.2,<0.8.0",
    "ftfy>=6.3.1",
    "types-python-dateutil>=2.9.0.20241206",
]

<<<<<<< HEAD
[tool.poetry.dependencies]
python = ">=3.9,<3.12"
backoff = "^2.2.1"
base58 = "2.1.1"
boto3 = "^1.35.70"
boto3-stubs = "^1.35.70"
cryptography = "^43.0.0"
datasets = "^2.20.0"
ed25519 = "^1.5"
fabric = { version = "^3.2.2", optional = true }
fastapi = "^0.111.0"
fastapi-cli = { version = "^0.0.4", optional = true }
fire = "^0.6.0"
flask = { version = "^3.0.3", optional = true }
gunicorn = { version = "^22.0.0", optional = true }
jinja2 = "^3.1.4"
lean-dojo = { version = "^2.1.3", optional = true }
litellm = "^1.60.5"
mypy-boto3 = "^1.35.70"
mypy-boto3-s3 = "^1.35.70"
openai = "^1.61.1"
pandas-stubs = "^2.2.2.240603"
pathspec = "^0.11.0"
peft = "^0.10.0"
psutil = "^5.9.5"
pydantic = "^2.7.1"
pydantic-core = "^2.18.4"
pymysql = "^1.1.0"
pynacl = "^1.5.0"
python-dotenv = { version = "^1.0.1", optional = true }
requests = "^2.31.0"
setuptools = "^69.5.1"
shortuuid = { version = "^1.0.0", optional = true }
sqlmodel = { version = "^0.0.21", optional = true }
tabulate = "^0.9.0"
tenacity = "^8.2.3"
tensorboardX = "^2.6.2.2"
torch = "^2.2.2"
torchao = { version = "^0.3.1", optional = true }
torchtune = { version = "^0.2.0", optional = true }
tqdm = "^4.66.4"
transformers = "^4.40.2"
types-cffi = "^1.16.0.20240331"
types-colorama = "^0.4.15.20240311"
types-psutil = "^6.0.0.20240621"
types-pygments = "^2.18.0.20240506"
types-pyyaml = "^6.0.12.20240724"
types-redis = "^4.6.0.20240425"
types-regex = "^2024.5.15.20240519"
types-setuptools = "^71.1.0.20240724"
types-ujson = "^5.10.0.20240515"
vllm = { version = "^0.5.3", optional = true }
alembic = "^1.13.2"
python-docx = { version = "^1.1.2", optional = true }
openpyxl = { version = "^3.1.5", optional = true }
python-pptx = { version = "^1.0.2", optional = true }
pypdf = { version = "^4.3.1", optional = true }
chardet = { version = "^5.2.0", optional = true }
apscheduler = { version = "^3.10.4", optional = true }
fireworks-ai = "^0.15.7"
typer = "^0.12.5"
uvicorn = "^0.32.0"
tweepy = { version = "^4.14.0" }
rich = "^13.7.0"
py-near = "^1.1.50"
loguru = "^0.7.2"
ftfy = "^6.3.1"

[project.optional-dependencies]
# Experiment platform
explatform = ["flask", "fabric", "gunicorn", "requests", "shortuuid"]
=======
[dependency-groups]
explatform = [
    "fabric>=3.2.2,<4.0.0",
    "flask>=3.0.3,<4.0.0",
    "gunicorn>=22.0.0,<23.0.0",
    "shortuuid>=1.0.0,<2.0.0"
]
>>>>>>> 38ff5f2a
hub = [
    "fastapi-cli>=0.0.4,<1.0.0",
    "python-dotenv>=1.0.1,<2.0.0",
    "sqlmodel>=0.0.21,<1.0.0",
    "python-docx>=1.1.2,<2.0.0",
    "openpyxl>=3.1.5,<4.0.0",
    "python-pptx>=1.0.2,<2.0.0",
    "pypdf>=4.3.1,<5.0.0",
    "chardet>=5.2.0,<6.0.0",
    "shortuuid>=1.0.0,<2.0.0",
    "apscheduler>=3.10.4,<4.0.0"
]
torch = [
    "torchao>=0.3.1,<0.4.0",
    "torchtune>=0.2.0,<0.3.0"
]
vllm = [
    "vllm>=0.5.3,<0.6.0",
    "torch>=2.2.2,<3.0.0"  # if needed for vllm specifically
]
lean = [
    "lean-dojo>=2.1.3,<3.0.0"
]
docs = [
    "mkdocs>=1.6.0",
    "pillow>=10.4.0",
    "mkdocs-minify-plugin>=0.8.0",
    "mkdocstrings>=0.25.2",
    "mkdocstrings-python>=1.10.7",
    "mkdocs-redirects>=1.2.1",
    "mkdocs-embed-external-markdown>=3.0.2",
    "mkdocs-exclude>=1.0.2",
    "mkdocs-material[imaging]>=9.5.31",
    "mkdocs-simple-hooks>=0.1.5"
]
dev = [
    "mypy>=1.11.0,<2.0.0",
    "ruff>=0.5.2,<1.0.0",
    "commitizen>=3.29.0,<4.0.0",
    "types-openpyxl>=3.1.5.20240822,<4.0.0",
    "types-urllib3>=1.26.25.14,<2.0.0"
]
test = [
    "pytest>=8.3.3,<9.0.0",
    "pytest-random-order>=1.1.1,<2.0.0",
    "pytest-xdist>=3.6.1,<4.0.0"
]

[project.scripts]
nearai = "nearai.cli:main"

# ==============================================================================
# tool-specific configs
# ==============================================================================

[tool.commitizen]
name = "cz_conventional_commits"
tag_format = "v$version"
version_scheme = "semver2"
version_provider = "pep621"
update_changelog_on_bump = true
major_version_zero = true

[tool.pytest.ini_options]
addopts = "-n auto"
timeout = 300
norecursedirs = ["hub", "dist", "docs"]
markers = [
  "integration: mark test as integration test",
]

[tool.ruff]
src = ["nearai"]
exclude = [
    ".git",
    ".git-rewrite",
    ".ipynb_checkpoints",
    ".mypy_cache",
    ".ruff_cache",
    ".venv",
    ".vscode",
    "__pypackages__",
    "venv",
    "openapi_client",
]
extend-exclude = ["hub/tests", "./*/projects", "./*/examples"]
line-length = 120
indent-width = 4

[tool.ruff.lint]
select = [
    "E",  # pycodestyle errors
    "W",  # pycodestyle warnings
    "F",  # pyflakes
    "I",  # isort
    "B",  # flake8-bugbear
    "C4", # flake8-comprehensions
    "N",  # PEP8 naming conventions
    "D",  # pydocstyle
]
ignore = [
    "B008", # do not perform calls in argument defaults
    "C901", # too complex
    "C408", # dict() constructor
    "C417", # enforce list comprehension
    "W191", # indentation contains tabs
    "D401", # imperative mood
    "D100", # Missing docstring module
    "D101", # Missing docstring in public class
    "D103", # Missing docstring in public function
    "D104", # Missing docstring in public package
]

[tool.ruff.format]
quote-style = "double"
indent-style = "space"
skip-magic-trailing-comma = false
line-ending = "auto"

[tool.pydocstyle]
ignore = []
match-dir = "(?!aws_runner/ts_runner/python_runtime).*"

[tool.mypy]
strict = false
disallow_untyped_calls = false
disallow_untyped_decorators = false
mypy_path = "typings"
exclude = [
    "tests",
    "venv",
    ".venv",
    ".vscode",
    ".git",
    ".ipynb_checkpoints",
    ".mypy_cache",
    ".ruff_cache",
    "__pypackages__",
    "nearai/openapi_client",
    "py_near",
]

[[tool.mypy.overrides]]
module = [
    "base58.*",
    "pytz.*",
    "litellm.*",
    "boto3.*",
    "tenacity.*",
    "datasets.*",
    "fire.*",
    "tqdm.*",
    "fabric.*",
    "tabulate.*",
    "requests.*",
    "tensorboardX.*",
    "pymysql.*",
    "torchtune.*",
    "torchao.*",
    "fireworks.*",
    "apscheduler.*",
    "ed25519.*",
    "numpy.*",
    "nacl.*",
    "nacl.signing.*",
    "openai.*",
    "openai.types.*",
    "openai.types.beta.*",
    "openai.types.beta.threads.*",
    "openai.types.beta.vector_store.*",
    "openai.types.file_object.*",
    "psutil.*",
    "sqlalchemy.*",
    "alembic.*",
    "sqlmodel.*",
    "docx.*",
    "pptx.*",
    "pypdf.*",
    "chardet.*",
    "botocore.*",
    "shortuuid.*",
    "py_near.*"
]
ignore_missing_imports = true

[[tool.mypy.overrides]]
module = "hub.api.v1.models"
implicit_reexport = true
ignore_errors = true<|MERGE_RESOLUTION|>--- conflicted
+++ resolved
@@ -61,79 +61,6 @@
     "types-python-dateutil>=2.9.0.20241206",
 ]
 
-<<<<<<< HEAD
-[tool.poetry.dependencies]
-python = ">=3.9,<3.12"
-backoff = "^2.2.1"
-base58 = "2.1.1"
-boto3 = "^1.35.70"
-boto3-stubs = "^1.35.70"
-cryptography = "^43.0.0"
-datasets = "^2.20.0"
-ed25519 = "^1.5"
-fabric = { version = "^3.2.2", optional = true }
-fastapi = "^0.111.0"
-fastapi-cli = { version = "^0.0.4", optional = true }
-fire = "^0.6.0"
-flask = { version = "^3.0.3", optional = true }
-gunicorn = { version = "^22.0.0", optional = true }
-jinja2 = "^3.1.4"
-lean-dojo = { version = "^2.1.3", optional = true }
-litellm = "^1.60.5"
-mypy-boto3 = "^1.35.70"
-mypy-boto3-s3 = "^1.35.70"
-openai = "^1.61.1"
-pandas-stubs = "^2.2.2.240603"
-pathspec = "^0.11.0"
-peft = "^0.10.0"
-psutil = "^5.9.5"
-pydantic = "^2.7.1"
-pydantic-core = "^2.18.4"
-pymysql = "^1.1.0"
-pynacl = "^1.5.0"
-python-dotenv = { version = "^1.0.1", optional = true }
-requests = "^2.31.0"
-setuptools = "^69.5.1"
-shortuuid = { version = "^1.0.0", optional = true }
-sqlmodel = { version = "^0.0.21", optional = true }
-tabulate = "^0.9.0"
-tenacity = "^8.2.3"
-tensorboardX = "^2.6.2.2"
-torch = "^2.2.2"
-torchao = { version = "^0.3.1", optional = true }
-torchtune = { version = "^0.2.0", optional = true }
-tqdm = "^4.66.4"
-transformers = "^4.40.2"
-types-cffi = "^1.16.0.20240331"
-types-colorama = "^0.4.15.20240311"
-types-psutil = "^6.0.0.20240621"
-types-pygments = "^2.18.0.20240506"
-types-pyyaml = "^6.0.12.20240724"
-types-redis = "^4.6.0.20240425"
-types-regex = "^2024.5.15.20240519"
-types-setuptools = "^71.1.0.20240724"
-types-ujson = "^5.10.0.20240515"
-vllm = { version = "^0.5.3", optional = true }
-alembic = "^1.13.2"
-python-docx = { version = "^1.1.2", optional = true }
-openpyxl = { version = "^3.1.5", optional = true }
-python-pptx = { version = "^1.0.2", optional = true }
-pypdf = { version = "^4.3.1", optional = true }
-chardet = { version = "^5.2.0", optional = true }
-apscheduler = { version = "^3.10.4", optional = true }
-fireworks-ai = "^0.15.7"
-typer = "^0.12.5"
-uvicorn = "^0.32.0"
-tweepy = { version = "^4.14.0" }
-rich = "^13.7.0"
-py-near = "^1.1.50"
-loguru = "^0.7.2"
-ftfy = "^6.3.1"
-
-[project.optional-dependencies]
-# Experiment platform
-explatform = ["flask", "fabric", "gunicorn", "requests", "shortuuid"]
-=======
 [dependency-groups]
 explatform = [
     "fabric>=3.2.2,<4.0.0",
@@ -141,7 +68,6 @@
     "gunicorn>=22.0.0,<23.0.0",
     "shortuuid>=1.0.0,<2.0.0"
 ]
->>>>>>> 38ff5f2a
 hub = [
     "fastapi-cli>=0.0.4,<1.0.0",
     "python-dotenv>=1.0.1,<2.0.0",
