--- conflicted
+++ resolved
@@ -59,19 +59,13 @@
 explatform = ["flask", "fabric", "gunicorn", "requests"]
 hub = [
     "base58",
-<<<<<<< HEAD
-=======
     "cryptography",
-    "fastapi",
->>>>>>> e0d7889b
     "fastapi-cli",
     "fastapi",
+    "fastapi",
     "pydantic-core",
-<<<<<<< HEAD
     "pydantic",
-=======
     "pynacl",
->>>>>>> e0d7889b
     "python-dotenv",
     "requests",
     "sqlmodel",
@@ -102,7 +96,7 @@
     ".vscode",
     "__pypackages__",
     "venv",
-    "aws_runner/openapi_client"
+    "aws_runner/openapi_client",
 ]
 extend-exclude = ["tests", "projects", "examples"]
 line-length = 120
